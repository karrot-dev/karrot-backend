--- conflicted
+++ resolved
@@ -38,7 +38,7 @@
 
         return super().get_permissions()
 
-<<<<<<< HEAD
+
     @detail_route(methods=['GET'],
                   permission_classes=(IsAuthenticated,))
     def verify_mail(self, request, pk=None):
@@ -71,8 +71,7 @@
                             data="Already verified")
         UserSerializer._send_verification_code(user)
         return Response(status=status.HTTP_200_OK)
-=======
+
     def get_queryset(self):
         users_groups = self.request.user.groups.values('id')
-        return self.queryset.filter(groups__in=users_groups).distinct()
->>>>>>> 815de2c3
+        return self.queryset.filter(groups__in=users_groups).distinct()