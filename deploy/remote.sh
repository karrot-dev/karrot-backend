#!/bin/bash

set -e

BRANCH=$1
backend_dir=foodsaving-backend

if [ "x$BRANCH" = "x" ]; then
  echo "Please pass branch to deploy as first argument"
  exit 1
fi

if [ ! -d ${backend_dir} ]; then
  git clone https://github.com/yunity/foodsaving-backend.git ${backend_dir}
fi

if [ ! -d ${backend_dir}/env ]; then
  virtualenv --python=python3 --no-site-packages ${backend_dir}/env
fi

deploy_dir=$(pwd)

cat <<-CONFIG > ${backend_dir}/config/local_settings.py
DATABASES = {
    'default': {
        'ENGINE': 'django.db.backends.postgresql',
        'NAME': 'fstool',
        'USER': 'fstool',
        'PASSWORD': 'fstool',
        'HOST': '127.0.0.1',
        'PORT': '5432',
    }
}
DEBUG = False
ALLOWED_HOSTS = ['fstool.yunity.org', 'mvp-proposal.yunity.org', 'mvp-design.yunity.org']
STATIC_ROOT = '${deploy_dir}/${backend_dir}/static/'
<<<<<<< HEAD
ANYMAIL = {
    "SPARKPOST_API_KEY": add your server key
}

DEFAULT_FROM_EMAIL = "fstool@yunity.org"
=======
INFLUXDB_HOST = '127.0.0.1'
INFLUXDB_PORT = '8086'
INFLUXDB_USER = ''
INFLUXDB_PASSWORD = ''
INFLUXDB_DATABASE = 'fstool'
INFLUXDB_TAGS_HOST = 'yuca'
INFLUXDB_TIMEOUT = 2
INFLUXDB_USE_CELERY = False
INFLUXDB_USE_THREADING = True
>>>>>>> 815de2c3
CONFIG

createdb fstool || true

(
  cd ${backend_dir} && \
  git clean -fd && \
  git checkout $BRANCH && \
  git pull && \
  env/bin/pip install -r requirements.txt && \
  env/bin/python manage.py migrate --fake-initial && \
  env/bin/python manage.py check --deploy && \
  env/bin/python manage.py collectstatic --clear --no-input
)

touch /tmp/fstool.reload<|MERGE_RESOLUTION|>--- conflicted
+++ resolved
@@ -34,13 +34,11 @@
 DEBUG = False
 ALLOWED_HOSTS = ['fstool.yunity.org', 'mvp-proposal.yunity.org', 'mvp-design.yunity.org']
 STATIC_ROOT = '${deploy_dir}/${backend_dir}/static/'
-<<<<<<< HEAD
 ANYMAIL = {
     "SPARKPOST_API_KEY": add your server key
 }
 
 DEFAULT_FROM_EMAIL = "fstool@yunity.org"
-=======
 INFLUXDB_HOST = '127.0.0.1'
 INFLUXDB_PORT = '8086'
 INFLUXDB_USER = ''
@@ -50,7 +48,6 @@
 INFLUXDB_TIMEOUT = 2
 INFLUXDB_USE_CELERY = False
 INFLUXDB_USE_THREADING = True
->>>>>>> 815de2c3
 CONFIG
 
 createdb fstool || true
