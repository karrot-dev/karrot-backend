--- conflicted
+++ resolved
@@ -37,15 +37,10 @@
         pickup_active_users = User.objects.filter(
             pickup_dates__in=PickupDate.objects.exclude_disabled().filter(
                 date__startswith__lt=now,
-<<<<<<< HEAD
-                date__startswith__gte=now - relativedelta(days=n),
-            ).exclude(place__group__status=GroupStatus.PLAYGROUND, ),
-=======
                 date__startswith__gte=now - relativedelta(days=n)
             ).exclude(
                 place__group__status=GroupStatus.PLAYGROUND,
             ),
->>>>>>> 749ef1a1
             deleted=False
         ).distinct()
         fields.update({
