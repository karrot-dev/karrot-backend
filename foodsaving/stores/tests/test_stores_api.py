--- conflicted
+++ resolved
@@ -1,18 +1,9 @@
 from copy import deepcopy
-
-<<<<<<< HEAD
-from dateutil.parser import parse
-from dateutil.relativedelta import relativedelta
-from django.utils import timezone
-from rest_framework import status
-from rest_framework.test import APITestCase
-=======
 from rest_framework import status
 from rest_framework.test import APITestCase
 from dateutil.relativedelta import relativedelta
 from django.utils import timezone
 from dateutil.parser import parse
->>>>>>> 09574439
 
 from foodsaving.groups.factories import GroupFactory
 from foodsaving.stores.factories import StoreFactory
@@ -160,7 +151,6 @@
         self.assertEqual(len(response.data), 0)
 
 
-# TODO: Move the 'weeks_in_advance' field to PickupDateSeries; then also move this test class.
 class TestStoreChangesPickupDateSeriesAPI(APITestCase):
     def setUp(self):
 
