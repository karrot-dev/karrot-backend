from datetime import timedelta

import dateutil.rrule
from django.db import transaction
from django.utils import timezone
from django.utils.translation import ugettext as _
from rest_framework import serializers

from django.conf import settings
from foodsaving.history.utils import get_changed_data
from foodsaving.stores.models import (
    PickupDate as PickupDateModel,
    Feedback as FeedbackModel,
    PickupDateSeries as PickupDateSeriesModel,
    Store as StoreModel,
)
from foodsaving.stores.signals import post_pickup_create, post_pickup_modify, post_pickup_join, post_pickup_leave, \
    post_series_create, post_series_modify, post_store_create, post_store_modify


class PickupDateSerializer(serializers.ModelSerializer):
    class Meta:
        model = PickupDateModel
        fields = ['id', 'date', 'series', 'store', 'max_collectors', 'collector_ids', 'description']
        update_fields = ['date', 'max_collectors', 'description']
        extra_kwargs = {
            'series': {'read_only': True},
        }
    collector_ids = serializers.PrimaryKeyRelatedField(
        source='collectors',
        many=True,
        read_only=True
    )

    def validate_store(self, store):
        if not self.context['request'].user.groups.filter(store=store).exists():
            raise serializers.ValidationError(_('You are not member of the store\'s group.'))
        return store

    def create(self, validated_data):
        pickupdate = super().create(validated_data)
        post_pickup_create.send(
            sender=self.__class__,
            group=pickupdate.store.group,
            store=pickupdate.store,
            user=self.context['request'].user,
            payload=self.initial_data
        )
        return pickupdate

    def update(self, pickupdate, validated_data):
        selected_validated_data = {}
        for attr in self.Meta.update_fields:
            if attr in validated_data:
                selected_validated_data[attr] = validated_data[attr]
        changed_data = get_changed_data(pickupdate, selected_validated_data)

        if pickupdate.series:
            if 'max_collectors' in changed_data:
                selected_validated_data['is_max_collectors_changed'] = True
                if not pickupdate.is_max_collectors_changed:
                    changed_data['is_max_collectors_changed'] = True
            if 'date' in changed_data:
                selected_validated_data['is_date_changed'] = True
                if not pickupdate.is_date_changed:
                    changed_data['is_date_changed'] = True
            if 'description' in changed_data:
                selected_validated_data['is_description_changed'] = True
                if not pickupdate.is_description_changed:
                    changed_data['is_description_changed'] = True

        super().update(pickupdate, selected_validated_data)

        if changed_data:
            post_pickup_modify.send(
                sender=self.__class__,
                group=pickupdate.store.group,
                store=pickupdate.store,
                user=self.context['request'].user,
                payload=changed_data
            )
        return pickupdate

    def validate_date(self, date):
        if not date > timezone.now() + timedelta(minutes=10):
            raise serializers.ValidationError(_('The date should be in the future.'))
        return date


class PickupDateJoinSerializer(serializers.ModelSerializer):
    class Meta:
        model = PickupDateModel
        fields = []

    def update(self, pickup_date, validated_data):
        user = self.context['request'].user
        pickup_date.collectors.add(user)
        post_pickup_join.send(
            sender=self.__class__,
            group=pickup_date.store.group,
            store=pickup_date.store,
            user=user,
            payload=PickupDateSerializer(instance=pickup_date).data
        )
        return pickup_date


class PickupDateLeaveSerializer(serializers.ModelSerializer):
    class Meta:
        model = PickupDateModel
        fields = []

    def update(self, pickup_date, validated_data):
        user = self.context['request'].user
        pickup_date.collectors.remove(user)
        post_pickup_leave.send(
            sender=self.__class__,
            group=pickup_date.store.group,
            store=pickup_date.store,
            user=user,
            payload=PickupDateSerializer(instance=pickup_date).data
        )
        return pickup_date


class PickupDateSeriesSerializer(serializers.ModelSerializer):
    class Meta:
        model = PickupDateSeriesModel
        fields = ['id', 'max_collectors', 'store', 'rule', 'start_date', 'description']
        update_fields = ('max_collectors', 'start_date', 'rule', 'description')

    def create(self, validated_data):
        series = super().create(validated_data)
        series.update_pickup_dates()
        post_series_create.send(
            sender=self.__class__,
            group=series.store.group,
            store=series.store,
            user=self.context['request'].user,
            payload=self.initial_data
        )
        return series

    def update(self, series, validated_data):
        selected_validated_data = {}
        for attr in self.Meta.update_fields:
            if attr in validated_data:
                selected_validated_data[attr] = validated_data[attr]

        changed_data = get_changed_data(series, selected_validated_data)
        super().update(series, selected_validated_data)
        series.update_pickup_dates()

        if changed_data:
            post_series_modify.send(
                sender=self.__class__,
                group=series.store.group,
                store=series.store,
                user=self.context['request'].user,
                payload=changed_data
            )
        return series

    def validate_store(self, store):
        if not store.group.is_member(self.context['request'].user):
            raise serializers.ValidationError(_('You are not member of the store\'s group.'))
        return store

    def validate_start_date(self, date):
        date = date.replace(second=0, microsecond=0)
        return date

    def validate_rule(self, rule_string):
        rrule = dateutil.rrule.rrulestr(rule_string)
        if not isinstance(rrule, dateutil.rrule.rrule):
            raise serializers.ValidationError(_('Only single recurrence rules are allowed.'))
        return rule_string


class StoreSerializer(serializers.ModelSerializer):
    class Meta:
        model = StoreModel
        fields = ['id', 'name', 'description', 'group',
                  'address', 'latitude', 'longitude',
                  'weeks_in_advance', 'upcoming_notification_hours']
        extra_kwargs = {
            'name': {
                'min_length': 3
            },
            'description': {
                'trim_whitespace': False,
                'max_length': settings.DESCRIPTION_MAX_LENGTH
            }
        }

    def create(self, validated_data):
        store = super().create(validated_data)
        post_store_create.send(
            sender=self.__class__,
            group=store.group,
            store=store,
            user=self.context['request'].user,
            payload=self.initial_data
        )
        return store

    def update(self, store, validated_data):
        changed_data = get_changed_data(store, validated_data)
        store = super().update(store, validated_data)

        if 'weeks_in_advance' in changed_data:
            with transaction.atomic():
                for series in store.series.all():
                    series.update_pickup_dates()

        if changed_data:
            post_store_modify.send(
                sender=self.__class__,
                group=store.group,
                store=store,
                user=self.context['request'].user,
                payload=changed_data
            )
        return store

    def validate_group(self, group):
        if not group.is_member(self.context['request'].user):
            raise serializers.ValidationError(_('You are not a member of this group.'))
        return group

    def validate_weeks_in_advance(self, w):
        if w < 1:
            raise serializers.ValidationError(_('Set at least one week in advance'))
        return w


class FeedbackSerializer(serializers.ModelSerializer):
    class Meta:
        model = FeedbackModel
        fields = ['id', 'weight', 'comment', 'about', 'given_by']
        read_only_fields = ('given_by',)

    def create(self, validated_data):
        validated_data['given_by'] = self.context['request'].user
        return super().create(validated_data)

    def validate_about(self, about):
        user = self.context['request'].user
        group = about.store.group
        if not group.is_member(user):
            raise serializers.ValidationError(_('You are not member of the store\'s group.'))
        if about.is_upcoming():
            raise serializers.ValidationError(_('The pickup is not done yet'))
        if not about.is_collector(user):
            raise serializers.ValidationError(_('You aren\'t assigned to the pickup.'))
        return about

    def validate(self, data):
        if data.get('comment') is None and data.get('weight') is None:
            raise serializers.ValidationError("Both comment and weight cannot be blank.")
<<<<<<< HEAD
=======
        # return data
        if data.get('weight') < 0.0 or data.get('weight') > 10000.0:
            raise serializers.ValidationError()
>>>>>>> 687fa896
        return data<|MERGE_RESOLUTION|>--- conflicted
+++ resolved
@@ -258,10 +258,7 @@
     def validate(self, data):
         if data.get('comment') is None and data.get('weight') is None:
             raise serializers.ValidationError("Both comment and weight cannot be blank.")
-<<<<<<< HEAD
-=======
         # return data
         if data.get('weight') < 0.0 or data.get('weight') > 10000.0:
             raise serializers.ValidationError()
->>>>>>> 687fa896
         return data