import dateutil.rrule
from datetime import timedelta
from django.conf import settings
from django.db import transaction
from django.utils import timezone
from django.utils.translation import ugettext as _
from rest_framework import serializers
from rest_framework.exceptions import PermissionDenied
from rest_framework.fields import DateTimeField, Field
from rest_framework.validators import UniqueTogetherValidator

from foodsaving.base.base_models import CustomDateTimeTZRange
from foodsaving.history.models import History, HistoryTypus
from foodsaving.pickups import stats
from foodsaving.pickups.models import (
    PickupDate as PickupDateModel, Feedback as FeedbackModel, PickupDateSeries as PickupDateSeriesModel
)
from foodsaving.utils.misc import find_changed


class PickupDateHistorySerializer(serializers.ModelSerializer):
    class Meta:
        model = PickupDateModel
        fields = '__all__'


class DateTimeRangeField(serializers.Field):
    child = DateTimeField()

    default_error_messages = {
        'list': _('Must be a list'),
        'length': _('Must be a list with one or two values'),
        'required': _('Must pass start value'),
    }

    def to_representation(self, value):
        return [
            self.child.to_representation(value.lower),
            self.child.to_representation(value.upper),
        ]

    def to_internal_value(self, data):
        if not isinstance(data, list):
            self.fail('list')
        if not 0 < len(data) <= 2:
            self.fail('length')
        lower = data[0]
        upper = data[1] if len(data) > 1 else None
        lower = self.child.to_internal_value(lower) if lower else None
        upper = self.child.to_internal_value(upper) if upper else None
        if not lower:
            self.fail('required')
        upper = lower + timedelta(minutes=30) if not upper else upper
        return CustomDateTimeTZRange(lower, upper)


class PickupDateSerializer(serializers.ModelSerializer):
    class Meta:
        model = PickupDateModel
        fields = [
            'id',
            'date',
            'series',
            'place',
            'max_collectors',
            'collectors',
            'description',
            'feedback_due',
            'feedback_given_by',
            'is_disabled',
<<<<<<< HEAD
            'is_done',
=======
            'has_duration',
>>>>>>> 749ef1a1
        ]
        read_only_fields = [
            'id',
            'series',
            'collectors',
        ]

    collectors = serializers.SerializerMethodField()
    feedback_due = serializers.DateTimeField(read_only=True)

    date = DateTimeRangeField()

    def get_collectors(self, pickup):
        return [c.user_id for c in pickup.pickupdatecollector_set.all()]

    def save(self, **kwargs):
        return super().save(last_changed_by=self.context['request'].user)

    def create(self, validated_data):
        pickupdate = super().create(validated_data)
        History.objects.create(
            typus=HistoryTypus.PICKUP_CREATE,
            group=pickupdate.place.group,
            place=pickupdate.place,
            pickup=pickupdate,
            users=[
                self.context['request'].user,
            ],
            payload=self.initial_data,
            after=PickupDateHistorySerializer(pickupdate).data,
        )
        pickupdate.place.group.refresh_active_status()
        return pickupdate

    def validate_place(self, place):
        if not self.context['request'].user.groups.filter(place=place).exists():
            raise PermissionDenied(_('You are not member of the place\'s group.'))
        if not place.group.is_editor(self.context['request'].user):
            raise PermissionDenied(_('You need to be a group editor'))
        return place

    def validate_date(self, date):
        if not date.start > timezone.now() + timedelta(minutes=10):
            raise serializers.ValidationError(_('The date should be in the future.'))
        return date


class PickupDateUpdateSerializer(PickupDateSerializer):
    class Meta:
        model = PickupDateModel
        fields = PickupDateSerializer.Meta.fields
        read_only_fields = PickupDateSerializer.Meta.read_only_fields + ['place']

    date = DateTimeRangeField()

    def save(self, **kwargs):
        pickupdate = self.instance
        changed_data = find_changed(pickupdate, self.validated_data)
        self._validated_data = changed_data
        skip_update = len(self.validated_data.keys()) == 0
        if skip_update:
            return self.instance

        before_data = PickupDateHistorySerializer(pickupdate).data
        pickupdate = super().save(**kwargs)
        after_data = PickupDateHistorySerializer(pickupdate).data

        if before_data != after_data:
            typus_list = []
            if 'is_disabled' in changed_data:
                if changed_data['is_disabled']:
                    typus_list.append(HistoryTypus.PICKUP_DISABLE)
                    stats.pickup_disabled(pickupdate)
                else:
                    typus_list.append(HistoryTypus.PICKUP_ENABLE)
                    stats.pickup_enabled(pickupdate)

            if len(set(changed_data.keys()).difference(['is_disabled'])) > 0:
                typus_list.append(HistoryTypus.PICKUP_MODIFY)

            for typus in typus_list:
                History.objects.create(
                    typus=typus,
                    group=pickupdate.place.group,
                    place=pickupdate.place,
                    pickup=pickupdate,
                    users=[
                        self.context['request'].user,
                    ],
                    payload={k: self.initial_data.get(k)
                             for k in changed_data.keys()},
                    before=before_data,
                    after=after_data,
                )
        pickupdate.place.group.refresh_active_status()

        return pickupdate

    def validate_date(self, date):
        if self.instance.series is not None and abs((self.instance.date.start - date.start).total_seconds()) > 1:
            raise serializers.ValidationError(_('You can\'t move pickups that are part of a series.'))
        return super().validate_date(date)


class PickupDateJoinSerializer(serializers.ModelSerializer):
    class Meta:
        model = PickupDateModel
        fields = []

    def update(self, pickupdate, validated_data):
        user = self.context['request'].user
        pickupdate.add_collector(user)

        stats.pickup_joined(pickupdate)

        History.objects.create(
            typus=HistoryTypus.PICKUP_JOIN,
            group=pickupdate.place.group,
            place=pickupdate.place,
            users=[
                user,
            ],
            payload=PickupDateSerializer(instance=pickupdate).data,
        )
        pickupdate.place.group.refresh_active_status()
        return pickupdate


class PickupDateLeaveSerializer(serializers.ModelSerializer):
    class Meta:
        model = PickupDateModel
        fields = []

    def update(self, pickupdate, validated_data):
        user = self.context['request'].user
        pickupdate.remove_collector(user)

        stats.pickup_left(pickupdate)

        History.objects.create(
            typus=HistoryTypus.PICKUP_LEAVE,
            group=pickupdate.place.group,
            place=pickupdate.place,
            users=[
                user,
            ],
            payload=PickupDateSerializer(instance=pickupdate).data,
        )
        pickupdate.place.group.refresh_active_status()
        return pickupdate


class DurationInSecondsField(Field):
    default_error_messages = {}

    def __init__(self, **kwargs):
        super(DurationInSecondsField, self).__init__(**kwargs)

    def to_internal_value(self, value):
        return timedelta(seconds=value)

    def to_representation(self, value):
        return value.seconds


class PickupDateSeriesHistorySerializer(serializers.ModelSerializer):
    class Meta:
        model = PickupDateSeriesModel
        fields = '__all__'


class PickupDateSeriesSerializer(serializers.ModelSerializer):
    class Meta:
        model = PickupDateSeriesModel
        fields = [
            'id',
            'max_collectors',
            'place',
            'rule',
            'start_date',
            'description',
            'dates_preview',
            'duration',
        ]
        read_only_fields = [
            'id',
        ]

    dates_preview = serializers.ListField(
        child=serializers.DateTimeField(),
        read_only=True,
        source='dates',
    )

    duration = DurationInSecondsField(required=False, allow_null=True)

    def save(self, **kwargs):
        return super().save(last_changed_by=self.context['request'].user)

    @transaction.atomic()
    def create(self, validated_data):
        series = super().create(validated_data)

        History.objects.create(
            typus=HistoryTypus.SERIES_CREATE,
            group=series.place.group,
            place=series.place,
            series=series,
            users=[
                self.context['request'].user,
            ],
            payload=self.initial_data,
            after=PickupDateSeriesHistorySerializer(series).data,
        )
        series.place.group.refresh_active_status()
        return series

    def validate_place(self, place):
        if not place.group.is_editor(self.context['request'].user):
            raise PermissionDenied(_('You need to be a group editor'))
        if not place.group.is_member(self.context['request'].user):
            raise serializers.ValidationError(_('You are not member of the place\'s group.'))
        return place

    def validate_start_date(self, date):
        date = date.replace(second=0, microsecond=0)
        return date

    def validate_rule(self, rule_string):
        try:
            rrule = dateutil.rrule.rrulestr(rule_string)
        except ValueError:
            raise serializers.ValidationError(_('Invalid recurrence rule.'))
        if not isinstance(rrule, dateutil.rrule.rrule):
            raise serializers.ValidationError(_('Only single recurrence rules are allowed.'))
        return rule_string


class PickupDateSeriesUpdateSerializer(PickupDateSeriesSerializer):
    class Meta:
        model = PickupDateSeriesModel
        fields = PickupDateSeriesSerializer.Meta.fields
        read_only_fields = PickupDateSeriesSerializer.Meta.read_only_fields + ['place']
<<<<<<< HEAD
=======

    duration = DurationInSecondsField(required=False, allow_null=True)
>>>>>>> 749ef1a1

    def save(self, **kwargs):
        self._validated_data = find_changed(self.instance, self.validated_data)
        skip_update = len(self.validated_data.keys()) == 0
        if skip_update:
            return self.instance
        return super().save(**kwargs)

    @transaction.atomic()
    def update(self, series, validated_data):
        before_data = PickupDateSeriesHistorySerializer(series).data
        super().update(series, validated_data)
        after_data = PickupDateSeriesHistorySerializer(series).data

        if before_data != after_data:
            History.objects.create(
                typus=HistoryTypus.SERIES_MODIFY,
                group=series.place.group,
                place=series.place,
                series=series,
                users=[
                    self.context['request'].user,
                ],
                payload={k: self.initial_data.get(k)
                         for k in validated_data.keys()},
                before=before_data,
                after=after_data,
            )
        series.place.group.refresh_active_status()
        return series


class FeedbackSerializer(serializers.ModelSerializer):
    class Meta:
        model = FeedbackModel
        fields = ['id', 'weight', 'comment', 'about', 'given_by', 'created_at', 'is_editable']
        read_only_fields = ['given_by', 'created_at']
        extra_kwargs = {'given_by': {'default': serializers.CurrentUserDefault()}}
        validators = [
            UniqueTogetherValidator(
                queryset=FeedbackModel.objects.all(), fields=FeedbackModel._meta.unique_together[0]
            )
        ]

    is_editable = serializers.SerializerMethodField()

    def create(self, validated_data):
        feedback = super().create(validated_data)
        feedback.about.place.group.refresh_active_status()
        return feedback

    def update(self, feedback, validated_data):
        super().update(feedback, validated_data)
        feedback.about.place.group.refresh_active_status()
        return feedback

    def get_is_editable(self, feedback):
        return feedback.about.is_recent() and feedback.given_by_id == self.context['request'].user.id

    def validate_about(self, about):
        user = self.context['request'].user
        group = about.place.group
        if not group.is_member(user):
            raise serializers.ValidationError(_('You are not member of the place\'s group.'))
        if about.is_upcoming():
            raise serializers.ValidationError(_('The pickup is not done yet'))
        if not about.is_collector(user):
            raise serializers.ValidationError(_('You aren\'t assigned to the pickup.'))
        if not about.is_recent():
            raise serializers.ValidationError(
                _('You can\'t give feedback for pickups more than %(days_number)s days ago.') %
                {'days_number': settings.FEEDBACK_POSSIBLE_DAYS}
            )
        return about

    def validate(self, data):
        def get_instance_attr(field):
            if self.instance is None:
                return None
            return getattr(self.instance, field)

        comment = data.get('comment', get_instance_attr('comment'))
        weight = data.get('weight', get_instance_attr('weight'))
        if (comment is None or comment == '') and weight is None:
            raise serializers.ValidationError(_('Both comment and weight cannot be blank.'))
        data['given_by'] = self.context['request'].user
        return data<|MERGE_RESOLUTION|>--- conflicted
+++ resolved
@@ -68,11 +68,8 @@
             'feedback_due',
             'feedback_given_by',
             'is_disabled',
-<<<<<<< HEAD
+            'has_duration',
             'is_done',
-=======
-            'has_duration',
->>>>>>> 749ef1a1
         ]
         read_only_fields = [
             'id',
@@ -316,11 +313,8 @@
         model = PickupDateSeriesModel
         fields = PickupDateSeriesSerializer.Meta.fields
         read_only_fields = PickupDateSeriesSerializer.Meta.read_only_fields + ['place']
-<<<<<<< HEAD
-=======
 
     duration = DurationInSecondsField(required=False, allow_null=True)
->>>>>>> 749ef1a1
 
     def save(self, **kwargs):
         self._validated_data = find_changed(self.instance, self.validated_data)
