import dateutil.rrule
from datetime import timedelta
from django.conf import settings
from django.db import transaction
from django.utils import timezone
from django.utils.translation import ugettext as _
from rest_framework import serializers
from rest_framework.exceptions import PermissionDenied
from rest_framework.fields import DateTimeField, Field
from rest_framework.validators import UniqueTogetherValidator

from foodsaving.base.base_models import CustomDateTimeTZRange
from foodsaving.history.models import History, HistoryTypus
from foodsaving.pickups import stats
from foodsaving.pickups.models import (
    PickupDate as PickupDateModel, Feedback as FeedbackModel, PickupDateSeries as PickupDateSeriesModel
)
from foodsaving.utils.misc import find_changed


class PickupDateHistorySerializer(serializers.ModelSerializer):
    class Meta:
        model = PickupDateModel
        fields = '__all__'


class DateTimeRangeField(serializers.Field):
    child = DateTimeField()

    default_error_messages = {
        'list': _('Must be a list'),
        'length': _('Must be a list with one or two values'),
        'required': _('Must pass start value'),
    }

    def to_representation(self, value):
        return [
            self.child.to_representation(value.lower),
            self.child.to_representation(value.upper),
        ]

    def to_internal_value(self, data):
        if not isinstance(data, list):
            self.fail('list')
        if not 0 < len(data) <= 2:
            self.fail('length')
        lower = data[0]
        upper = data[1] if len(data) > 1 else None
        lower = self.child.to_internal_value(lower) if lower else None
        upper = self.child.to_internal_value(upper) if upper else None
        if not lower:
            self.fail('required')
        upper = lower + timedelta(minutes=30) if not upper else upper
        return CustomDateTimeTZRange(lower, upper)


class PickupDateSerializer(serializers.ModelSerializer):
    class Meta:
        model = PickupDateModel
        fields = [
            'id',
            'date',
            'series',
            'place',
            'max_collectors',
            'collectors',
            'description',
            'feedback_due',
            'feedback_given_by',
            'is_disabled',
            'has_duration',
            'is_done',
        ]
        read_only_fields = [
            'id',
            'series',
            'collectors',
        ]

    collectors = serializers.SerializerMethodField()
    feedback_due = serializers.DateTimeField(read_only=True)

    date = DateTimeRangeField()

    def get_collectors(self, pickup):
        return [c.user_id for c in pickup.pickupdatecollector_set.all()]

    def save(self, **kwargs):
        return super().save(last_changed_by=self.context['request'].user)

    def create(self, validated_data):
        pickupdate = super().create(validated_data)
        History.objects.create(
            typus=HistoryTypus.PICKUP_CREATE,
            group=pickupdate.place.group,
            place=pickupdate.place,
            pickup=pickupdate,
            users=[
                self.context['request'].user,
            ],
            payload=self.initial_data,
            after=PickupDateHistorySerializer(pickupdate).data,
        )
        pickupdate.place.group.refresh_active_status()
        return pickupdate

    def validate_place(self, place):
<<<<<<< HEAD
=======
        if not self.context['request'].user.groups.filter(place=place).exists():
            raise PermissionDenied('You are not member of the place\'s group.')
>>>>>>> 4689e638
        if not place.group.is_editor(self.context['request'].user):
            if not place.group.is_member(self.context['request'].user):
                raise PermissionDenied(_('You are not member of the place\'s group.'))
            raise PermissionDenied(_('You need to be a group editor'))
        return place

    def validate_date(self, date):
        if not date.start > timezone.now() + timedelta(minutes=10):
            raise serializers.ValidationError(_('The date should be in the future.'))
        return date


class PickupDateUpdateSerializer(PickupDateSerializer):
    class Meta:
        model = PickupDateModel
        fields = PickupDateSerializer.Meta.fields
        read_only_fields = PickupDateSerializer.Meta.read_only_fields + ['place']

    date = DateTimeRangeField()

    def save(self, **kwargs):
        pickupdate = self.instance
        changed_data = find_changed(pickupdate, self.validated_data)
        self._validated_data = changed_data
        skip_update = len(self.validated_data.keys()) == 0
        if skip_update:
            return self.instance

        before_data = PickupDateHistorySerializer(pickupdate).data
        pickupdate = super().save(**kwargs)
        after_data = PickupDateHistorySerializer(pickupdate).data

        if before_data != after_data:
            typus_list = []
            if 'is_disabled' in changed_data:
                if changed_data['is_disabled']:
                    typus_list.append(HistoryTypus.PICKUP_DISABLE)
                    stats.pickup_disabled(pickupdate)
                else:
                    typus_list.append(HistoryTypus.PICKUP_ENABLE)
                    stats.pickup_enabled(pickupdate)

            if len(set(changed_data.keys()).difference(['is_disabled'])) > 0:
                typus_list.append(HistoryTypus.PICKUP_MODIFY)

            for typus in typus_list:
                History.objects.create(
                    typus=typus,
                    group=pickupdate.place.group,
                    place=pickupdate.place,
                    pickup=pickupdate,
                    users=[
                        self.context['request'].user,
                    ],
                    payload={k: self.initial_data.get(k)
                             for k in changed_data.keys()},
                    before=before_data,
                    after=after_data,
                )
        pickupdate.place.group.refresh_active_status()

        return pickupdate

    def validate_date(self, date):
        if self.instance.series is not None and abs((self.instance.date.start - date.start).total_seconds()) > 1:
            raise serializers.ValidationError(_('You can\'t move pickups that are part of a series.'))
        return super().validate_date(date)


class PickupDateJoinSerializer(serializers.ModelSerializer):
    class Meta:
        model = PickupDateModel
        fields = []

    def update(self, pickupdate, validated_data):
        user = self.context['request'].user
        pickupdate.add_collector(user)

        stats.pickup_joined(pickupdate)

        History.objects.create(
            typus=HistoryTypus.PICKUP_JOIN,
            group=pickupdate.place.group,
            place=pickupdate.place,
            users=[
                user,
            ],
            payload=PickupDateSerializer(instance=pickupdate).data,
        )
        pickupdate.place.group.refresh_active_status()
        return pickupdate


class PickupDateLeaveSerializer(serializers.ModelSerializer):
    class Meta:
        model = PickupDateModel
        fields = []

    def update(self, pickupdate, validated_data):
        user = self.context['request'].user
        pickupdate.remove_collector(user)

        stats.pickup_left(pickupdate)

        History.objects.create(
            typus=HistoryTypus.PICKUP_LEAVE,
            group=pickupdate.place.group,
            place=pickupdate.place,
            users=[
                user,
            ],
            payload=PickupDateSerializer(instance=pickupdate).data,
        )
        pickupdate.place.group.refresh_active_status()
        return pickupdate


class DurationInSecondsField(Field):
    default_error_messages = {}

    def __init__(self, **kwargs):
        super(DurationInSecondsField, self).__init__(**kwargs)

    def to_internal_value(self, value):
        return timedelta(seconds=value)

    def to_representation(self, value):
        return value.seconds


class PickupDateSeriesHistorySerializer(serializers.ModelSerializer):
    class Meta:
        model = PickupDateSeriesModel
        fields = '__all__'


class PickupDateSeriesSerializer(serializers.ModelSerializer):
    class Meta:
        model = PickupDateSeriesModel
        fields = [
            'id',
            'max_collectors',
            'place',
            'rule',
            'start_date',
            'description',
            'dates_preview',
            'duration',
        ]
        read_only_fields = [
            'id',
        ]

    dates_preview = serializers.ListField(
        child=serializers.DateTimeField(),
        read_only=True,
        source='dates',
    )

    duration = DurationInSecondsField(required=False, allow_null=True)

    def save(self, **kwargs):
        return super().save(last_changed_by=self.context['request'].user)

    @transaction.atomic()
    def create(self, validated_data):
        series = super().create(validated_data)

        History.objects.create(
            typus=HistoryTypus.SERIES_CREATE,
            group=series.place.group,
            place=series.place,
            series=series,
            users=[
                self.context['request'].user,
            ],
            payload=self.initial_data,
            after=PickupDateSeriesHistorySerializer(series).data,
        )
        series.place.group.refresh_active_status()
        return series

    def validate_place(self, place):
        if not place.group.is_editor(self.context['request'].user):
            raise PermissionDenied(_('You need to be a group editor'))
        if not place.group.is_member(self.context['request'].user):
            raise serializers.ValidationError('You are not member of the place\'s group.')
        return place

    def validate_start_date(self, date):
        date = date.replace(second=0, microsecond=0)
        return date

    def validate_rule(self, rule_string):
        try:
            rrule = dateutil.rrule.rrulestr(rule_string)
        except ValueError:
            raise serializers.ValidationError(_('Invalid recurrence rule.'))
        if not isinstance(rrule, dateutil.rrule.rrule):
            raise serializers.ValidationError(_('Only single recurrence rules are allowed.'))
        return rule_string


class PickupDateSeriesUpdateSerializer(PickupDateSeriesSerializer):
    class Meta:
        model = PickupDateSeriesModel
        fields = PickupDateSeriesSerializer.Meta.fields
        read_only_fields = PickupDateSeriesSerializer.Meta.read_only_fields + ['place']

    duration = DurationInSecondsField(required=False, allow_null=True)

    def save(self, **kwargs):
        self._validated_data = find_changed(self.instance, self.validated_data)
        skip_update = len(self.validated_data.keys()) == 0
        if skip_update:
            return self.instance
        return super().save(**kwargs)

    @transaction.atomic()
    def update(self, series, validated_data):
        before_data = PickupDateSeriesHistorySerializer(series).data
        super().update(series, validated_data)
        after_data = PickupDateSeriesHistorySerializer(series).data

        if before_data != after_data:
            History.objects.create(
                typus=HistoryTypus.SERIES_MODIFY,
                group=series.place.group,
                place=series.place,
                series=series,
                users=[
                    self.context['request'].user,
                ],
                payload={k: self.initial_data.get(k)
                         for k in validated_data.keys()},
                before=before_data,
                after=after_data,
            )
        series.place.group.refresh_active_status()
        return series


class FeedbackSerializer(serializers.ModelSerializer):
    class Meta:
        model = FeedbackModel
        fields = ['id', 'weight', 'comment', 'about', 'given_by', 'created_at', 'is_editable']
        read_only_fields = ['given_by', 'created_at']
        extra_kwargs = {'given_by': {'default': serializers.CurrentUserDefault()}}
        validators = [
            UniqueTogetherValidator(
                queryset=FeedbackModel.objects.all(), fields=FeedbackModel._meta.unique_together[0]
            )
        ]

    is_editable = serializers.SerializerMethodField()

    def create(self, validated_data):
        feedback = super().create(validated_data)
        feedback.about.place.group.refresh_active_status()
        return feedback

    def update(self, feedback, validated_data):
        super().update(feedback, validated_data)
        feedback.about.place.group.refresh_active_status()
        return feedback

    def get_is_editable(self, feedback):
        return feedback.about.is_recent() and feedback.given_by_id == self.context['request'].user.id

    def validate_about(self, about):
        user = self.context['request'].user
        group = about.place.group
        if not group.is_member(user):
            raise serializers.ValidationError('You are not member of the place\'s group.')
        if about.is_upcoming():
            raise serializers.ValidationError(_('The pickup is not done yet'))
        if not about.is_collector(user):
            raise serializers.ValidationError(_('You aren\'t assigned to the pickup.'))
        if not about.is_recent():
            raise serializers.ValidationError(
                _('You can\'t give feedback for pickups more than %(days_number)s days ago.') %
                {'days_number': settings.FEEDBACK_POSSIBLE_DAYS}
            )
        return about

    def validate(self, data):
        def get_instance_attr(field):
            if self.instance is None:
                return None
            return getattr(self.instance, field)

        comment = data.get('comment', get_instance_attr('comment'))
        weight = data.get('weight', get_instance_attr('weight'))
        if (comment is None or comment == '') and weight is None:
            raise serializers.ValidationError(_('Both comment and weight cannot be blank.'))
        data['given_by'] = self.context['request'].user
        return data<|MERGE_RESOLUTION|>--- conflicted
+++ resolved
@@ -105,14 +105,9 @@
         return pickupdate
 
     def validate_place(self, place):
-<<<<<<< HEAD
-=======
-        if not self.context['request'].user.groups.filter(place=place).exists():
-            raise PermissionDenied('You are not member of the place\'s group.')
->>>>>>> 4689e638
         if not place.group.is_editor(self.context['request'].user):
             if not place.group.is_member(self.context['request'].user):
-                raise PermissionDenied(_('You are not member of the place\'s group.'))
+                raise PermissionDenied('You are not member of the place\'s group.')
             raise PermissionDenied(_('You need to be a group editor'))
         return place
 
