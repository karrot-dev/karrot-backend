import dateutil.rrule
from datetime import timedelta
from django.conf import settings
from django.db import transaction
from django.utils import timezone
from django.utils.translation import ugettext as _
from rest_framework import serializers
from rest_framework.exceptions import PermissionDenied
from rest_framework.validators import UniqueTogetherValidator

from foodsaving.history.models import History, HistoryTypus
from foodsaving.utils.misc import find_changed
from foodsaving.pickups import stats
from foodsaving.pickups.models import (
    PickupDate as PickupDateModel,
    Feedback as FeedbackModel,
    PickupDateSeries as PickupDateSeriesModel,
)


class PickupDateHistorySerializer(serializers.ModelSerializer):
    class Meta:
        model = PickupDateModel
        fields = '__all__'


class PickupDateSerializer(serializers.ModelSerializer):
    class Meta:
        model = PickupDateModel
        fields = [
            'id',
            'date',
            'series',
            'store',
            'max_collectors',
            'collector_ids',
            'description',
<<<<<<< HEAD
            'cancelled_at',
            'last_changed_by',
            'last_changed_message',
            'deleted',
        ]
        read_only_fields = [
            'id',
            'series',
            'collector_ids',
            'cancelled_at',
            'last_changed_by',
        ]
=======
            'feedback_due',
            'feedback_given_by',
        ]
        update_fields = ['date', 'max_collectors', 'description']
        extra_kwargs = {
            'series': {
                'read_only': True
            },
        }
>>>>>>> d5673022

    # TODO change to collectors to make it uniform with other endpoints
    collector_ids = serializers.PrimaryKeyRelatedField(source='collectors', many=True, read_only=True)
    feedback_due = serializers.DateTimeField(read_only=True)

    def save(self, **kwargs):
        return super().save(
            last_changed_by=self.context['request'].user,
            last_changed_message=self.validated_data.get('last_changed_message', ''),
        )

    def create(self, validated_data):
        pickupdate = super().create(validated_data)
        History.objects.create(
            typus=HistoryTypus.PICKUP_CREATE,
            group=pickupdate.store.group,
            store=pickupdate.store,
            users=[
                self.context['request'].user,
            ],
            payload=self.initial_data,
            after=PickupDateHistorySerializer(pickupdate).data,
        )
        pickupdate.store.group.refresh_active_status()
        return pickupdate

    def validate_store(self, store):
        if not self.context['request'].user.groups.filter(store=store).exists():
            raise PermissionDenied(_('You are not member of the store\'s group.'))
        if not store.group.is_editor(self.context['request'].user):
            raise PermissionDenied(_('You need to be a group editor'))
        return store

    def validate_date(self, date):
        if not date > timezone.now() + timedelta(minutes=10):
            raise serializers.ValidationError(_('The date should be in the future.'))
        return date


class PickupDateUpdateSerializer(PickupDateSerializer):
    class Meta:
        model = PickupDateModel
        fields = PickupDateSerializer.Meta.fields
        read_only_fields = PickupDateSerializer.Meta.read_only_fields + ['store']

    def save(self, **kwargs):
        self._validated_data = find_changed(self.instance, self.validated_data)
        skip_update = len(set(self.validated_data.keys()).difference(['last_changed_message'])) == 0
        if skip_update:
            return self.instance
        return super().save(**kwargs)

    def update(self, pickupdate, validated_data):
        before_data = PickupDateHistorySerializer(pickupdate).data
        super().update(pickupdate, validated_data)
        after_data = PickupDateHistorySerializer(pickupdate).data

        if before_data != after_data:
            History.objects.create(
                typus=HistoryTypus.PICKUP_MODIFY,
                group=pickupdate.store.group,
                store=pickupdate.store,
                users=[
                    self.context['request'].user,
                ],
                payload={k: self.initial_data.get(k)
                         for k in validated_data.keys()},
                before=before_data,
                after=after_data,
            )
        pickupdate.store.group.refresh_active_status()
        return pickupdate


class PickupDateJoinSerializer(serializers.ModelSerializer):
    class Meta:
        model = PickupDateModel
        fields = []

    def update(self, pickupdate, validated_data):
        user = self.context['request'].user
        pickupdate.add_collector(user)

        stats.pickup_joined(pickupdate)

        History.objects.create(
            typus=HistoryTypus.PICKUP_JOIN,
            group=pickupdate.store.group,
            store=pickupdate.store,
            users=[
                user,
            ],
            payload=PickupDateSerializer(instance=pickupdate).data,
        )
        pickupdate.store.group.refresh_active_status()
        return pickupdate


class PickupDateLeaveSerializer(serializers.ModelSerializer):
    class Meta:
        model = PickupDateModel
        fields = []

    def update(self, pickupdate, validated_data):
        user = self.context['request'].user
        pickupdate.remove_collector(user)

        stats.pickup_left(pickupdate)

        History.objects.create(
            typus=HistoryTypus.PICKUP_LEAVE,
            group=pickupdate.store.group,
            store=pickupdate.store,
            users=[
                user,
            ],
            payload=PickupDateSerializer(instance=pickupdate).data,
        )
        pickupdate.store.group.refresh_active_status()
        return pickupdate


class PickupDateSeriesHistorySerializer(serializers.ModelSerializer):
    class Meta:
        model = PickupDateSeriesModel
        fields = '__all__'


class PickupDateSeriesSerializer(serializers.ModelSerializer):
    class Meta:
        model = PickupDateSeriesModel
        fields = [
            'id',
            'max_collectors',
            'store',
            'rule',
            'start_date',
            'description',
            'last_changed_message',
            'last_changed_by',
        ]
        read_only_fields = [
            'id',
            'last_changed_by',
        ]

    def save(self, **kwargs):
        return super().save(
            last_changed_by=self.context['request'].user,
            last_changed_message=self.validated_data.get('last_changed_message', ''),
        )

    @transaction.atomic()
    def create(self, validated_data):
        series = super().create(validated_data)

        History.objects.create(
            typus=HistoryTypus.SERIES_CREATE,
            group=series.store.group,
            store=series.store,
            users=[
                self.context['request'].user,
            ],
            payload=self.initial_data,
            after=PickupDateSeriesHistorySerializer(series).data,
        )
        series.store.group.refresh_active_status()
        return series

    def validate_store(self, store):
        if not store.group.is_editor(self.context['request'].user):
            raise PermissionDenied(_('You need to be a group editor'))
        if not store.group.is_member(self.context['request'].user):
            raise serializers.ValidationError(_('You are not member of the store\'s group.'))
        return store

    def validate_start_date(self, date):
        date = date.replace(second=0, microsecond=0)
        return date

    def validate_rule(self, rule_string):
        try:
            rrule = dateutil.rrule.rrulestr(rule_string)
        except ValueError:
            raise serializers.ValidationError(_('Invalid recurrence rule.'))
        if not isinstance(rrule, dateutil.rrule.rrule):
            raise serializers.ValidationError(_('Only single recurrence rules are allowed.'))
        return rule_string


class PickupDateSeriesUpdateSerializer(PickupDateSeriesSerializer):
    class Meta:
        model = PickupDateSeriesModel
        fields = PickupDateSeriesSerializer.Meta.fields
        read_only_fields = PickupDateSeriesSerializer.Meta.read_only_fields + ['store']

    def save(self, **kwargs):
        self._validated_data = find_changed(self.instance, self.validated_data)
        skip_update = len(set(self.validated_data.keys()).difference(['last_changed_message'])) == 0
        if skip_update:
            return self.instance
        return super().save(**kwargs)

    @transaction.atomic()
    def update(self, series, validated_data):
        before_data = PickupDateSeriesHistorySerializer(series).data
        super().update(series, validated_data)
        after_data = PickupDateSeriesHistorySerializer(series).data

        if before_data != after_data:
            History.objects.create(
                typus=HistoryTypus.SERIES_MODIFY,
                group=series.store.group,
                store=series.store,
                users=[
                    self.context['request'].user,
                ],
                payload={k: self.initial_data.get(k)
                         for k in validated_data.keys()},
                before=before_data,
                after=after_data,
            )
        series.store.group.refresh_active_status()
        return series

    def validate(self, attrs):
        series = self.instance
        last_changed_message = attrs.get('last_changed_message', '')
        rule = attrs.get('rule')
        start_date = attrs.get('start_date')
        values_changed = rule != series.rule or start_date != series.start_date
        if values_changed and last_changed_message == '':
            preview = series.preview_override_pickups(rule=rule, start_date=start_date)
            if any(pickup is not None and date is None and pickup.collectors.count() > 0
                   for (pickup, date) in preview):
                pass
                # raise serializers.ValidationError(code='required', detail={
                #     'last_changed_message':
                #     _('You need to provide a message to cancel pickups')
                # },)
        return super().validate(attrs)


class PickupDateSeriesCancelSerializer(serializers.ModelSerializer):
    class Meta:
        model = PickupDateSeriesModel
        fields = [
            'id',
            'last_changed_message',
        ]
        extra_kwargs = {'last_changed_message': {'allow_blank': False, 'required': True}}

    def save(self, **kwargs):
        return super().save(last_changed_by=self.context['request'].user, **kwargs)

    @transaction.atomic()
    def update(self, series, validated_data):
        # set last_changed_by and last_changed_message
        super().update(series, validated_data)
        payload = PickupDateSeriesSerializer(series).data
        before = PickupDateSeriesHistorySerializer(series).data

        # now delete series. this cancels associated pickups and sends a message to collectors
        series.delete()

        History.objects.create(
            typus=HistoryTypus.SERIES_DELETE,
            group=series.store.group,
            store=series.store,
            users=[
                self.context['request'].user,
            ],
            payload=payload,
            before=before,
        )
        series.store.group.refresh_active_status()
        return series


class FeedbackSerializer(serializers.ModelSerializer):
    class Meta:
        model = FeedbackModel
        fields = ['id', 'weight', 'comment', 'about', 'given_by', 'created_at', 'is_editable']
        read_only_fields = ['given_by', 'created_at']
        extra_kwargs = {'given_by': {'default': serializers.CurrentUserDefault()}}
        validators = [
            UniqueTogetherValidator(
                queryset=FeedbackModel.objects.all(), fields=FeedbackModel._meta.unique_together[0]
            )
        ]

    is_editable = serializers.SerializerMethodField()

    def create(self, validated_data):
        feedback = super().create(validated_data)
        feedback.about.store.group.refresh_active_status()
        return feedback

    def update(self, feedback, validated_data):
        super().update(feedback, validated_data)
        feedback.about.store.group.refresh_active_status()
        return feedback

    def get_is_editable(self, feedback):
        return feedback.about.is_recent() and feedback.given_by_id == self.context['request'].user.id

    def validate_about(self, about):
        user = self.context['request'].user
        group = about.store.group
        if not group.is_member(user):
            raise serializers.ValidationError(_('You are not member of the store\'s group.'))
        if about.is_upcoming():
            raise serializers.ValidationError(_('The pickup is not done yet'))
        if not about.is_collector(user):
            raise serializers.ValidationError(_('You aren\'t assigned to the pickup.'))
        if not about.is_recent():
            raise serializers.ValidationError(
                _('You can\'t give feedback for pickups more than %(days_number)s days ago.') %
                {'days_number': settings.FEEDBACK_POSSIBLE_DAYS}
            )
        return about

    def validate(self, data):
        def get_instance_attr(field):
            if self.instance is None:
                return None
            return getattr(self.instance, field)

        comment = data.get('comment', get_instance_attr('comment'))
        weight = data.get('weight', get_instance_attr('weight'))
        if (comment is None or comment is '') and weight is None:
            raise serializers.ValidationError(_('Both comment and weight cannot be blank.'))
        data['given_by'] = self.context['request'].user
        return data<|MERGE_RESOLUTION|>--- conflicted
+++ resolved
@@ -1,5 +1,6 @@
+from datetime import timedelta
+
 import dateutil.rrule
-from datetime import timedelta
 from django.conf import settings
 from django.db import transaction
 from django.utils import timezone
@@ -35,7 +36,8 @@
             'max_collectors',
             'collector_ids',
             'description',
-<<<<<<< HEAD
+            'feedback_due',
+            'feedback_given_by',
             'cancelled_at',
             'last_changed_by',
             'last_changed_message',
@@ -48,17 +50,6 @@
             'cancelled_at',
             'last_changed_by',
         ]
-=======
-            'feedback_due',
-            'feedback_given_by',
-        ]
-        update_fields = ['date', 'max_collectors', 'description']
-        extra_kwargs = {
-            'series': {
-                'read_only': True
-            },
-        }
->>>>>>> d5673022
 
     # TODO change to collectors to make it uniform with other endpoints
     collector_ids = serializers.PrimaryKeyRelatedField(source='collectors', many=True, read_only=True)
