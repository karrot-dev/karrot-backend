--- conflicted
+++ resolved
@@ -274,14 +274,9 @@
         self.client.force_login(user=self.member)
         self.pickup.collectors.add(self.member)
         response = self.client.get(self.conversation_url)
-<<<<<<< HEAD
-        self.assertEqual(response.status_code, status.HTTP_200_OK, response.data)
-        self.assertIn(self.member.id, response.data['participants'], response.data)
-=======
         self.assertEqual(response.status_code, status.HTTP_200_OK)
         self.assertIn(self.member.id, response.data['participants'])
         self.assertEqual(response.data['type'], 'pickup')
->>>>>>> 1c33179e
 
 
 class TestPickupDatesListAPI(APITestCase, ExtractPaginationMixin):
