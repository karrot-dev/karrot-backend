--- conflicted
+++ resolved
@@ -117,13 +117,10 @@
                 'collector_ids': [],
                 'store': self.store.id,
                 'description': '',
-<<<<<<< HEAD
+                'feedback_given_by': [],
                 'last_changed_by': self.member.id,
                 'last_changed_message': '',
                 'cancelled_at': None,
-=======
-                'feedback_given_by': [],
->>>>>>> d5673022
             })
         self.assertEqual(response.data, created_pickup_dates, response.data)
 
