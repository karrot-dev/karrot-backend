from itertools import zip_longest

from dateutil import rrule
from dateutil.parser import parse
from dateutil.relativedelta import relativedelta
from dateutil.rrule import rrulestr
from dateutil.tz import tzlocal
from django.utils import timezone
from django.utils.datetime_safe import datetime
from more_itertools import interleave
from rest_framework import status
from rest_framework.test import APITestCase

from foodsaving.groups.factories import GroupFactory
from foodsaving.groups.models import GroupStatus
from foodsaving.pickups.factories import PickupDateSeriesFactory
from foodsaving.places.factories import PlaceFactory
from foodsaving.tests.utils import ExtractPaginationMixin
from foodsaving.users.factories import UserFactory


def shift_date_in_local_time(old_date, delta, tz):
    # keeps local time equal, even through daylight saving time transitions
    # e.g. 20:00 + 1 day is always 20:00 on the next day, even if UTC offset changes
    old_date = old_date.astimezone(tz).replace(tzinfo=None)
    new_date = old_date + delta
    return tz.localize(new_date).astimezone(tzlocal())


class TestPickupDateSeriesCreationAPI(APITestCase, ExtractPaginationMixin):
    """
    This is an integration test for the pickup-date-series API
    """

    def setUp(self):
        self.maxDiff = None
        self.member = UserFactory()
        self.group = GroupFactory(members=[self.member])
        self.place = PlaceFactory(group=self.group)

    def test_create_and_get_recurring_series(self):
        self.maxDiff = None
        url = '/api/pickup-date-series/'
        recurrence = rrule.rrule(
            freq=rrule.WEEKLY,
            byweekday=[0, 1]  # Monday and Tuesday
        )
        start_date = self.group.timezone.localize(datetime.now().replace(hour=20, minute=0))
        pickup_series_data = {
            'max_collectors': 5,
            'place': self.place.id,
            'rule': str(recurrence),
            'start_date': start_date
        }
        start_date = start_date.replace(second=0, microsecond=0)
        self.client.force_login(user=self.member)
        response = self.client.post(url, pickup_series_data, format='json')
        self.assertEqual(response.status_code, status.HTTP_201_CREATED, response.data)
        series_id = response.data['id']
        self.assertEqual(parse(response.data['start_date']), start_date)
        del response.data['id']
        del response.data['start_date']
        del response.data['dates_preview']
        expected_series_data = {
            'max_collectors': 5,
            'place': self.place.id,
            'rule': str(recurrence),
            'description': '',
            'duration': None,
        }
        self.assertEqual(response.data, expected_series_data)

        response = self.client.get(url)
        self.assertEqual(response.status_code, status.HTTP_200_OK)
        for _ in response.data:
            self.assertEqual(parse(_['start_date']), start_date)
            del _['id']
            del _['start_date']
            del _['dates_preview']
        self.assertEqual(response.data, [expected_series_data])

        response = self.client.get(url + str(series_id) + '/')
        self.assertEqual(response.status_code, status.HTTP_200_OK)
        self.assertEqual(parse(response.data['start_date']), start_date)
        del response.data['id']
        del response.data['start_date']
        del response.data['dates_preview']
        self.assertEqual(response.data, expected_series_data)

        url = '/api/pickup-dates/'
        created_pickup_dates = []
        # do recurrence calculation in local time to avoid daylight saving time problems
        tz = self.group.timezone
        dates_list = recurrence.replace(
            dtstart=timezone.now().astimezone(tz).replace(hour=20, minute=0, second=0, microsecond=0, tzinfo=None)
        ).between(
            timezone.now().astimezone(tz).replace(tzinfo=None),
            timezone.now().astimezone(tz).replace(tzinfo=None) + relativedelta(weeks=4)
        )
        dates_list = [tz.localize(d) for d in dates_list]

        response = self.get_results(url)
        self.assertEqual(response.status_code, status.HTTP_200_OK)

        # verify date field
        for response_data_item, expected_date in zip(response.data, dates_list):
            self.assertEqual(parse(response_data_item['date'][0]), expected_date, response_data_item['date'])

        # verify non-date fields, don't need parsing
        for _ in response.data:
            del _['id']
            del _['date']
            del _['feedback_due']
        for _ in dates_list:
            created_pickup_dates.append({
                'max_collectors': 5,
                'series': series_id,
                'collectors': [],
                'place': self.place.id,
                'description': '',
                'feedback_given_by': [],
                'is_disabled': False,
<<<<<<< HEAD
                'is_done': False,
=======
                'has_duration': False,
>>>>>>> 749ef1a1
            })
        self.assertEqual(response.data, created_pickup_dates, response.data)

    def test_pickup_series_create_activates_group(self):
        url = '/api/pickup-date-series/'
        recurrence = rrule.rrule(
            freq=rrule.WEEKLY,
            byweekday=[0, 1]  # Monday and Tuesday
        )
        start_date = self.group.timezone.localize(datetime.now().replace(hour=20, minute=0))
        pickup_series_data = {
            'max_collectors': 5,
            'place': self.place.id,
            'rule': str(recurrence),
            'start_date': start_date
        }
        self.group.status = GroupStatus.INACTIVE.value
        self.group.save()
        self.client.force_login(user=self.member)
        self.client.post(url, pickup_series_data, format='json')
        self.group.refresh_from_db()
        self.assertEqual(self.group.status, GroupStatus.ACTIVE.value)


class TestPickupDateSeriesChangeAPI(APITestCase, ExtractPaginationMixin):
    """
    This is an integration test for the pickup-date-series API with pre-created series
    """

    def setUp(self):
        self.now = timezone.now()
        self.member = UserFactory()
        self.group = GroupFactory(members=[self.member])
        self.place = PlaceFactory(group=self.group)
        self.series = PickupDateSeriesFactory(max_collectors=3, place=self.place)

    def test_change_max_collectors_for_series(self):
        "should change all future instances (except for individually changed ones), but not past ones"
        url = '/api/pickup-date-series/{}/'.format(self.series.id)
        self.client.force_login(user=self.member)
        response = self.client.patch(url, {'max_collectors': 99})
        self.assertEqual(response.status_code, status.HTTP_200_OK, response.data)
        self.assertEqual(response.data['max_collectors'], 99)

        url = '/api/pickup-dates/'
        response = self.get_results(url, {'series': self.series.id, 'date_min': self.now})
        self.assertEqual(response.status_code, status.HTTP_200_OK, response.data)
        for _ in response.data:
            self.assertEqual(_['max_collectors'], 99)

    def test_change_series_activates_group(self):
        self.group.status = GroupStatus.INACTIVE.value
        self.group.save()
        url = '/api/pickup-date-series/{}/'.format(self.series.id)
        self.client.force_login(user=self.member)
        self.client.patch(url, {'max_collectors': 99})
        self.group.refresh_from_db()
        self.assertEqual(self.group.status, GroupStatus.ACTIVE.value)

    def test_change_start_time(self):
        self.client.force_login(user=self.member)
        # get original times
        url = '/api/pickup-dates/'
        response = self.get_results(url, {'series': self.series.id, 'date_min': self.now})
        self.assertEqual(response.status_code, status.HTTP_200_OK, response.data)
        original_dates = [parse(_['date'][0]) for _ in response.data]

        # change times
        url = '/api/pickup-date-series/{}/'.format(self.series.id)
        new_startdate = shift_date_in_local_time(
            self.series.start_date, relativedelta(hours=2, minutes=20), self.group.timezone
        )
        response = self.client.patch(url, {'start_date': new_startdate.isoformat()})
        self.assertEqual(response.status_code, status.HTTP_200_OK, response.data)
        self.assertEqual(parse(response.data['start_date']), new_startdate)

        # compare resulting pickups
        url = '/api/pickup-dates/'
        response = self.get_results(url, {'series': self.series.id, 'date_min': self.now})
        self.assertEqual(response.status_code, status.HTTP_200_OK, response.data)
        for response_pickup, old_date in zip(response.data, original_dates):
            self.assertEqual(
                parse(response_pickup['date'][0]),
                shift_date_in_local_time(old_date, relativedelta(hours=2, minutes=20), self.group.timezone)
            )

    def test_change_start_date_to_future(self):
        self.client.force_login(user=self.member)
        # get original dates
        url = '/api/pickup-dates/'
        response = self.get_results(url, {'series': self.series.id, 'date_min': self.now})
        self.assertEqual(response.status_code, status.HTTP_200_OK, response.data)
        original_dates = [parse(_['date'][0]) for _ in response.data]

        # change dates
        url = '/api/pickup-date-series/{}/'.format(self.series.id)
        new_startdate = shift_date_in_local_time(self.series.start_date, relativedelta(days=5), self.group.timezone)
        response = self.client.patch(url, {'start_date': new_startdate.isoformat()})
        self.assertEqual(response.status_code, status.HTTP_200_OK, response.data)
        self.assertEqual(parse(response.data['start_date']), new_startdate)

        # compare resulting pickups
        url = '/api/pickup-dates/'
        response = self.get_results(url, {'series': self.series.id, 'date_min': self.now})
        self.assertEqual(response.status_code, status.HTTP_200_OK, response.data)
        for response_pickup, old_date in zip_longest(response.data, original_dates):
            self.assertEqual(
                parse(response_pickup['date'][0]),
                shift_date_in_local_time(old_date, relativedelta(days=5), self.group.timezone)
            )

    def test_change_start_date_to_past(self):
        self.client.force_login(user=self.member)
        # get original dates
        url = '/api/pickup-dates/'
        response = self.get_results(url, {'series': self.series.id, 'date_min': self.now})
        self.assertEqual(response.status_code, status.HTTP_200_OK, response.data)
        original_dates = [parse(_['date'][0]) for _ in response.data]

        # change dates
        url = '/api/pickup-date-series/{}/'.format(self.series.id)
        new_startdate = shift_date_in_local_time(self.series.start_date, relativedelta(days=-5), self.group.timezone)
        response = self.client.patch(url, {'start_date': new_startdate.isoformat()})
        self.assertEqual(response.status_code, status.HTTP_200_OK, response.data)
        self.assertEqual(parse(response.data['start_date']), new_startdate)

        # compare resulting pickups
        url = '/api/pickup-dates/'
        response = self.get_results(url, {'series': self.series.id, 'date_min': self.now})
        self.assertEqual(response.status_code, status.HTTP_200_OK, response.data)

        # shifting 5 days to the past is similar to shifting 2 days to the future
        for response_pickup, old_date in zip_longest(response.data, original_dates):
            new_date = shift_date_in_local_time(old_date, relativedelta(days=2), self.group.timezone)
            if new_date > self.now + relativedelta(weeks=self.place.weeks_in_advance):
                # date too far in future
                self.assertIsNone(response_pickup)
            else:
                self.assertEqual(parse(response_pickup['date'][0]), new_date)

    def test_set_end_date(self):
        self.client.force_login(user=self.member)
        # change rule
        url = '/api/pickup-date-series/{}/'.format(self.series.id)
        rule = rrulestr(self.series.rule, dtstart=self.now) \
            .replace(until=self.now + relativedelta(days=8))
        response = self.client.patch(url, {'rule': str(rule)})
        self.assertEqual(response.status_code, status.HTTP_200_OK, response.data)
        self.assertEqual(response.data['rule'], str(rule))

        # compare resulting pickups
        url = '/api/pickup-dates/'
        response = self.get_results(url, {'series': self.series.id, 'date_min': self.now})
        self.assertEqual(response.status_code, status.HTTP_200_OK, response.data)
        self.assertEqual(len(response.data), 2, response.data)

    def test_set_end_date_with_users_have_joined_pickup(self):
        self.client.force_login(user=self.member)
        self.series.pickup_dates.last().add_collector(self.member)
        # change rule
        url = '/api/pickup-date-series/{}/'.format(self.series.id)
        rule = rrulestr(self.series.rule, dtstart=self.now) \
            .replace(until=self.now)
        response = self.client.patch(url, {
            'rule': str(rule),
        })
        self.assertEqual(response.status_code, status.HTTP_200_OK, response.data)
        self.assertEqual(response.data['rule'], str(rule))

        # compare resulting pickups
        url = '/api/pickup-dates/'
        response = self.get_results(url, {'series': self.series.id, 'date_min': self.now})
        self.assertEqual(response.status_code, status.HTTP_200_OK, response.data)
        self.assertEqual(len(response.data), 1, response.data)

    def test_disable_pickup_series(self):
        "the series should get removed, empty upcoming pickups disabled, non-empty pickups kept"
        self.client.force_login(user=self.member)
        joined_pickup = self.series.pickup_dates.last()
        joined_pickup.add_collector(self.member)

        url = '/api/pickup-date-series/{}/'.format(self.series.id)
        response = self.client.delete(url)
        self.assertEqual(response.status_code, status.HTTP_204_NO_CONTENT, response.data)

        url = '/api/pickup-dates/'
        response = self.get_results(url, {'date_min': self.now})
        self.assertEqual(response.status_code, status.HTTP_200_OK, response.data)
        empty_pickups = [p for p in response.data if len(p['collectors']) == 0]
        self.assertEqual(empty_pickups, [])

        url = '/api/pickup-dates/{}/'.format(joined_pickup.id)
        response = self.client.get(url)
        self.assertEqual(response.status_code, status.HTTP_200_OK, response.data)
        self.assertEqual(response.data['collectors'], [self.member.id])
        self.assertFalse(response.data['is_disabled'])

    def test_change_max_collectors_to_invalid_number_fails(self):
        self.client.force_login(user=self.member)
        url = '/api/pickup-date-series/{}/'.format(self.series.id)
        response = self.client.patch(url, {'max_collectors': -1})
        self.assertEqual(response.status_code, status.HTTP_400_BAD_REQUEST, response.data)

    def test_set_invalid_place_fails(self):
        original_place = self.series.place
        unrelated_place = PlaceFactory()

        self.client.force_login(user=self.member)
        url = '/api/pickup-date-series/{}/'.format(self.series.id)
        response = self.client.patch(url, {'place': unrelated_place.id})
        self.assertEqual(response.status_code, status.HTTP_200_OK, response.data)
        self.assertEqual(response.data['place'], original_place.id)
        self.series.refresh_from_db()
        self.assertEqual(self.series.place.id, original_place.id)

    def test_set_multiple_rules_fails(self):
        self.client.force_login(user=self.member)
        url = '/api/pickup-date-series/{}/'.format(self.series.id)
        response = self.client.patch(url, {'rule': 'RRULE:FREQ=WEEKLY;BYDAY=MO\nRRULE:FREQ=MONTHLY'})
        self.assertEqual(response.status_code, status.HTTP_400_BAD_REQUEST, response.data)
        self.assertEqual(response.data, {'rule': ['Only single recurrence rules are allowed.']})

    def test_keep_changes_to_max_collectors(self):
        self.client.force_login(user=self.member)
        pickup_under_test = self.series.pickup_dates.first()
        url = '/api/pickup-dates/{}/'.format(pickup_under_test.id)

        # change setting of pickup
        response = self.client.patch(url, {'max_collectors': 666})
        self.assertEqual(response.status_code, status.HTTP_200_OK, response.data)
        self.assertEqual(response.data['max_collectors'], 666)

        # run regular update command of series
        self.series.update_pickups()

        # check if changes persist
        url = '/api/pickup-dates/{}/'.format(pickup_under_test.id)
        response = self.client.get(url)
        self.assertEqual(response.status_code, status.HTTP_200_OK, response.data)
        self.assertEqual(response.data['max_collectors'], 666)

        # modify series max_collectors
        series_url = '/api/pickup-date-series/{}/'.format(self.series.id)
        response = self.client.patch(series_url, {'max_collectors': 20})
        self.assertEqual(response.status_code, status.HTTP_200_OK, response.data)

        # check if changes persist
        url = '/api/pickup-dates/{}/'.format(pickup_under_test.id)
        response = self.client.get(url)
        self.assertEqual(response.status_code, status.HTTP_200_OK, response.data)
        self.assertEqual(response.data['max_collectors'], 666)

    def test_keep_changes_to_description(self):
        self.client.force_login(user=self.member)
        pickup_under_test = self.series.pickup_dates.first()
        url = '/api/pickup-dates/{}/'.format(pickup_under_test.id)

        # change setting of pickup
        response = self.client.patch(url, {'description': 'asdf'})
        self.assertEqual(response.status_code, status.HTTP_200_OK, response.data)
        self.assertEqual(response.data['description'], 'asdf')

        # run regular update command of series
        self.series.update_pickups()

        # check if changes persist
        url = '/api/pickup-dates/{}/'.format(pickup_under_test.id)
        response = self.client.get(url)
        self.assertEqual(response.status_code, status.HTTP_200_OK, response.data)
        self.assertEqual(response.data['description'], 'asdf')

        # modify series description
        series_url = '/api/pickup-date-series/{}/'.format(self.series.id)
        response = self.client.patch(series_url, {'description': 'new series description'})
        self.assertEqual(response.status_code, status.HTTP_200_OK, response.data)

        # check if changes persist
        url = '/api/pickup-dates/{}/'.format(pickup_under_test.id)
        response = self.client.get(url)
        self.assertEqual(response.status_code, status.HTTP_200_OK, response.data)
        self.assertEqual(response.data['description'], 'asdf')

    def test_invalid_rule_fails(self):
        url = '/api/pickup-date-series/{}/'.format(self.series.id)
        self.client.force_login(user=self.member)
        response = self.client.patch(url, {'rule': 'FREQ=WEEKLY;BYDAY='})
        self.assertEqual(response.status_code, status.HTTP_400_BAD_REQUEST, response.data)

    def test_keeps_joined_pickups(self):
        # join pickups
        [p.add_collector(self.member) for p in self.series.pickup_dates.all()]

        # change series rule to add another day
        today = self.now.astimezone(self.group.timezone).weekday()
        tomorrow = shift_date_in_local_time(self.now, relativedelta(days=1),
                                            self.group.timezone).astimezone(self.group.timezone).weekday()
        recurrence = rrule.rrule(
            freq=rrule.WEEKLY,
            byweekday=[
                today,
                tomorrow,
            ],
        )
        series_url = '/api/pickup-date-series/{}/'.format(self.series.id)
        self.client.force_login(user=self.member)
        response = self.client.patch(series_url, {
            'rule': str(recurrence),
        })
        self.assertEqual(response.status_code, status.HTTP_200_OK)
        self.series.refresh_from_db()

        response = self.client.get('/api/pickup-dates/?series={}'.format(self.series.id))
        self.assertEqual(response.status_code, status.HTTP_200_OK)
        # self.assertEqual([parse(p['date'][0]) for p in response.data['results']], [
        #     shift_date_in_local_time(self.series.start_date, delta, self.group.timezone) for delta in (
        #         relativedelta(days=0),
        #         relativedelta(days=1),
        #         relativedelta(days=7),
        #         relativedelta(days=8),
        #         relativedelta(days=14),
        #         relativedelta(days=15),
        #         relativedelta(days=21),
        #         relativedelta(days=22),
        #     )
        # ])
        self.assertEqual(
            [p['collectors'] for p in response.data['results']],
            list(interleave(
                [[self.member.id] for _ in range(4)],
                [[] for _ in range(4)],
            )),
        )

    def test_removes_empty_leftover_pickups_when_reducing_weeks_in_advance(self):
        # join one pickup
        joined_pickup = self.series.pickup_dates.first()
        joined_pickup.add_collector(self.member)

        # change weeks_in_advance
        place_url = '/api/places/{}/'.format(self.place.id)
        self.client.force_login(user=self.member)
        response = self.client.patch(place_url, {
            'weeks_in_advance': 1,
        })
        self.assertEqual(response.status_code, status.HTTP_200_OK)

        response = self.get_results('/api/pickup-dates/?series={}'.format(self.series.id))
        self.assertEqual(response.status_code, status.HTTP_200_OK)
        self.assertEqual(len(response.data), 1)
        self.assertEqual(response.data[0]['id'], joined_pickup.id)
        self.assertEqual(response.data[0]['collectors'], [self.member.id])

    def test_cannot_move_pickups_in_a_series(self):
        self.client.force_login(user=self.member)
        pickup = self.series.pickup_dates.last()

        response = self.client.patch(
            '/api/pickup-dates/{}/'.format(pickup.id),
            {
                'date': (pickup.date + relativedelta(weeks=7)).as_list(),
            },
            format='json',
        )

        self.assertEqual(response.status_code, status.HTTP_400_BAD_REQUEST)
        self.assertIn('You can\'t move pickups', response.data['date'][0])


class TestPickupDateSeriesAPIAuth(APITestCase):
    """ Testing actions that are forbidden """

    def setUp(self):
        self.url = '/api/pickup-date-series/'
        self.series = PickupDateSeriesFactory()
        self.series_url = '/api/pickup-date-series/{}/'.format(self.series.id)
        self.non_member = UserFactory()
        self.series_data = {'place': self.series.place.id, 'rule': 'FREQ=WEEKLY', 'start_date': timezone.now()}

    def test_create_as_anonymous_fails(self):
        response = self.client.post(self.url, self.series_data)
        self.assertEqual(response.status_code, status.HTTP_403_FORBIDDEN, response.data)

    def test_create_as_nonmember_fails(self):
        self.client.force_login(self.non_member)
        response = self.client.post(self.url, self.series_data)
        self.assertEqual(response.status_code, status.HTTP_403_FORBIDDEN, response.data)

    def test_create_as_newcomer_fails(self):
        newcomer = UserFactory()
        self.series.place.group.groupmembership_set.create(user=newcomer)
        self.client.force_login(user=newcomer)
        response = self.client.post(self.url, self.series_data)
        self.assertEqual(response.status_code, status.HTTP_403_FORBIDDEN, response.data)

    def test_list_as_anonymous_fails(self):
        response = self.client.get(self.url)
        self.assertEqual(response.status_code, status.HTTP_403_FORBIDDEN, response.data)

    def test_list_as_nonmember_returns_empty_list(self):
        self.client.force_login(self.non_member)
        response = self.client.get(self.url)
        self.assertEqual(response.status_code, status.HTTP_200_OK, response.data)
        self.assertEqual(len(response.data), 0)

    def test_get_as_anonymous_fails(self):
        response = self.client.get(self.series_url)
        self.assertEqual(response.status_code, status.HTTP_403_FORBIDDEN, response.data)

    def test_get_as_nonmember_fails(self):
        self.client.force_login(self.non_member)
        response = self.client.get(self.series_url)
        self.assertEqual(response.status_code, status.HTTP_404_NOT_FOUND, response.data)

    def test_patch_as_anonymous_fails(self):
        response = self.client.patch(self.series_url, {})
        self.assertEqual(response.status_code, status.HTTP_403_FORBIDDEN, response.data)

    def test_patch_as_nonmember_fails(self):
        self.client.force_login(self.non_member)
        response = self.client.patch(self.series_url, {})
        self.assertEqual(response.status_code, status.HTTP_404_NOT_FOUND, response.data)

    def test_patch_as_newcomer_fails(self):
        newcomer = UserFactory()
        self.series.place.group.groupmembership_set.create(user=newcomer)
        self.client.force_login(user=newcomer)
        response = self.client.patch(self.series_url, {})
        self.assertEqual(response.status_code, status.HTTP_403_FORBIDDEN, response.data)

    def test_delete_as_anonymous_fails(self):
        response = self.client.delete(self.series_url)
        self.assertEqual(response.status_code, status.HTTP_403_FORBIDDEN, response.data)

    def test_delete_as_nonmember_fails(self):
        self.client.force_login(self.non_member)
        response = self.client.delete(self.series_url)
        self.assertEqual(response.status_code, status.HTTP_404_NOT_FOUND, response.data)

    def test_delete_as_newcomer_fails(self):
        newcomer = UserFactory()
        self.series.place.group.groupmembership_set.create(user=newcomer)
        self.client.force_login(user=newcomer)
        response = self.client.delete(self.series_url)
        self.assertEqual(response.status_code, status.HTTP_403_FORBIDDEN, response.data)<|MERGE_RESOLUTION|>--- conflicted
+++ resolved
@@ -120,11 +120,8 @@
                 'description': '',
                 'feedback_given_by': [],
                 'is_disabled': False,
-<<<<<<< HEAD
+                'has_duration': False,
                 'is_done': False,
-=======
-                'has_duration': False,
->>>>>>> 749ef1a1
             })
         self.assertEqual(response.data, created_pickup_dates, response.data)
 
