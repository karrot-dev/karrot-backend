from django.contrib.postgres.fields import JSONField
from django.db import models
from django.dispatch import Signal
from django.utils import timezone
from django_enumfield import enum

from foodsaving.base.base_models import NicelyFormattedModel
from foodsaving.history.utils import without_keys

history_created = Signal()


class HistoryTypus(enum.Enum):
    GROUP_CREATE = 0
    GROUP_MODIFY = 1
    GROUP_JOIN = 2
    GROUP_LEAVE = 3
    STORE_CREATE = 4
    STORE_MODIFY = 5
    STORE_DELETE = 6
    PICKUP_CREATE = 7
    PICKUP_MODIFY = 8
    PICKUP_DELETE = 9
    SERIES_CREATE = 10
    SERIES_MODIFY = 11
    SERIES_DELETE = 12
    PICKUP_DONE = 13
    PICKUP_JOIN = 14
    PICKUP_LEAVE = 15
    PICKUP_MISSED = 16
    GROUP_APPLICATION_DECLINED = 17
    MEMBER_BECAME_EDITOR = 18
    PICKUP_DISABLE = 19
    PICKUP_ENABLE = 20
    GROUP_LEAVE_INACTIVE = 21
<<<<<<< HEAD
    MEMBER_REMOVED = 22
=======
    GROUP_CHANGE_PHOTO = 22
    GROUP_DELETE_PHOTO = 23
>>>>>>> c2ab9d45


class HistoryQuerySet(models.QuerySet):
    def create(self, typus, group, **kwargs):
        entry = super().create(typus=typus, group=group, **without_keys(kwargs, {'users'}))
        if kwargs.get('users') is not None:
            entry.users.add(*kwargs['users'])

        # TODO remove and just use post_save signal
        history_created.send(sender=History.__class__, instance=entry)
        return entry


class History(NicelyFormattedModel):
    objects = HistoryQuerySet.as_manager()

    class Meta:
        ordering = ['-date']

    date = models.DateTimeField(default=timezone.now)
    typus = enum.EnumField(HistoryTypus)
    group = models.ForeignKey('groups.Group', on_delete=models.CASCADE)
    store = models.ForeignKey('stores.Store', null=True, on_delete=models.CASCADE)
    pickup = models.ForeignKey('pickups.PickupDate', null=True, on_delete=models.SET_NULL)
    series = models.ForeignKey('pickups.PickupDateSeries', null=True, on_delete=models.SET_NULL)
    users = models.ManyToManyField('users.User')
    payload = JSONField(null=True)
    before = JSONField(null=True)
    after = JSONField(null=True)

    def __str__(self):
        return 'History {} - {} ({})'.format(self.date, HistoryTypus.name(self.typus), self.group)

    def changed(self):
        before = self.before or {}
        after = self.after or {}
        keys = set(after.keys()).union(before.keys())
        changed_keys = [k for k in keys if before.get(k) != after.get(k)]

        return {
            'before': {k: before.get(k)
                       for k in changed_keys if k in before},
            'after': {k: after.get(k)
                      for k in changed_keys if k in after},
        }<|MERGE_RESOLUTION|>--- conflicted
+++ resolved
@@ -33,12 +33,9 @@
     PICKUP_DISABLE = 19
     PICKUP_ENABLE = 20
     GROUP_LEAVE_INACTIVE = 21
-<<<<<<< HEAD
-    MEMBER_REMOVED = 22
-=======
     GROUP_CHANGE_PHOTO = 22
     GROUP_DELETE_PHOTO = 23
->>>>>>> c2ab9d45
+    MEMBER_REMOVED = 24
 
 
 class HistoryQuerySet(models.QuerySet):
