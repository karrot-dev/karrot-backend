--- conflicted
+++ resolved
@@ -26,27 +26,7 @@
     if not message.conversation.target:
         return
 
-<<<<<<< HEAD
-    # exclude emails that had bounces or similar events recently
-    ignored_addresses = EmailEvent.objects.filter(
-        created_at__gte=now() - relativedelta(months=6),
-        event__in=settings.EMAIL_EVENTS_AVOID
-    ).values('address')
-
-    participants_to_notify = ConversationParticipant.objects.filter(
-        conversation=message.conversation,
-        email_notifications=True,
-    ).exclude(
-        user=message.author
-    ).exclude(
-        user__email__in=ignored_addresses
-    )
-
-    for participant in participants_to_notify:
-        email_utils.prepare_conversation_message_notification(user=participant.user, message=message).send()
-=======
     tasks.notify_participants(message)
->>>>>>> b5091275
 
 
 @receiver(post_save, sender=ConversationParticipant)
