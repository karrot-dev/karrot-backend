--- conflicted
+++ resolved
@@ -7,11 +7,7 @@
 from foodsaving.utils.email_utils import prepare_email, formataddr
 from foodsaving.utils.frontend_urls import (
     group_wall_url, conversation_unsubscribe_url, pickup_detail_url, user_detail_url, application_url, thread_url,
-<<<<<<< HEAD
-    thread_unsubscribe_url, conflict_resolution_url, place_wall_url
-=======
-    thread_unsubscribe_url, issue_url
->>>>>>> 83f6e7bc
+    thread_unsubscribe_url, issue_url, place_wall_url
 )
 from foodsaving.webhooks.api import make_local_part
 
