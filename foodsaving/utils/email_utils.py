--- conflicted
+++ resolved
@@ -8,13 +8,11 @@
 from django.utils import translation
 from django.utils.timezone import get_current_timezone
 from django.utils.translation import to_locale, get_language
-from furl import furl
 from jinja2 import Environment
 
 from config import settings
-from foodsaving.groups.models import Group
 from foodsaving.utils import stats
-from foodsaving.webhooks.api import make_local_part
+from foodsaving.utils.frontend_urls import store_url, user_url
 
 
 def date_filter(value):
@@ -34,21 +32,6 @@
     )
 
 
-def store_url(store):
-    return '{hostname}/#/group/{group_id}/store/{store_id}/pickups'.format(
-        hostname=settings.HOSTNAME,
-        group_id=store.group.id,
-        store_id=store.id,
-    )
-
-
-def user_url(user):
-    return '{hostname}/#/user/{user_id}/'.format(
-        hostname=settings.HOSTNAME,
-        user_id=user.id,
-    )
-
-
 def jinja2_environment(**options):
     env = Environment(**options)
     env.filters['date'] = date_filter
@@ -56,101 +39,6 @@
     env.globals['store_url'] = store_url
     env.globals['user_url'] = user_url
     return env
-
-
-<<<<<<< HEAD
-=======
-def prepare_accountdelete_request_email(user):
-    return prepare_email('accountdelete_request', user, {
-        'url': 'ERROR_URL_HAS_NOT_BEEN_DEFINED'
-    })
-
-
->>>>>>> 1dbc60b4
-def prepare_accountdelete_success_email(user):
-    return prepare_email('accountdelete_success', user)
-
-
-def prepare_accountdelete_request_email(user, verification_code):
-    return prepare_email('accountdelete_request', user, {
-        'url': '{hostname}/#/user/delete?code={code}'.format(hostname=settings.HOSTNAME, code=verification_code.code)})
-
-
-def prepare_changemail_email(user):
-    return prepare_email('changemail', user)
-
-
-def prepare_conversation_message_notification(user, message):
-    if not isinstance(message.conversation.target, Group):
-        raise Exception('Cannot send message notification if conversation does not belong to a group')
-
-    group = message.conversation.target
-
-    reply_to_name = group.name
-    conversation_url = '{hostname}/#/group/{group_id}/wall'.format(
-        hostname=settings.HOSTNAME,
-        group_id=group.id
-    )
-    mute_url = '{}?mute_conversation={}'.format(conversation_url, message.conversation.id)
-    conversation_name = group.name
-
-    local_part = make_local_part(message.conversation, user)
-    reply_to = formataddr((reply_to_name, '{}@{}'.format(local_part, settings.SPARKPOST_RELAY_DOMAIN)))
-    from_email = formataddr((message.author.display_name, settings.DEFAULT_FROM_EMAIL))
-
-    with translation.override(user.language):
-        return prepare_email(
-            'conversation_message_notification',
-            from_email=from_email,
-            user=user,
-            reply_to=[reply_to],
-            context={
-                'conversation_name': conversation_name,
-                'author_name': message.author.display_name,
-                'message_content': message.content_rendered(),
-                'conversation_url': conversation_url,
-                'mute_url': mute_url
-            }
-        )
-
-
-def prepare_emailinvitation_email(invitation):
-    invite_url = furl('{hostname}/#/signup'.format(hostname=settings.HOSTNAME))
-    invite_url.fragment.args = {
-        'invite': invitation.token,
-        'email': invitation.email
-    }
-    return prepare_email('emailinvitation', None, {
-        'group_name': invitation.group.name,
-        'invite_url': invite_url,
-        'email': invitation.email,
-        'invited_by_name': invitation.invited_by.display_name,
-    }, to=invitation.email)
-
-
-def prepare_mailverification_email(user, verification_code):
-    return prepare_email('mailverification', user, {
-        'url': '{hostname}/#/email/verify?code={code}'.format(
-            hostname=settings.HOSTNAME,
-            code=verification_code.code
-        )
-    }, to=user.unverified_email)
-
-
-def prepare_signup_email(user, verification_code):
-    return prepare_email('signup', user, {
-        'url': '{hostname}/#/email/verify?code={code}'.format(hostname=settings.HOSTNAME, code=verification_code.code)
-    }, to=user.unverified_email)
-
-
-def prepare_passwordchange_email(user):
-    return prepare_email('passwordchange', user)
-
-
-def prepare_passwordreset_request_email(user, verification_code):
-    return prepare_email('passwordreset_request', user, {
-        'url': '{hostname}/#/password/reset?code={code}'.format(hostname=settings.HOSTNAME,
-                                                                code=verification_code.code)})
 
 
 def generate_plaintext_from_html(html):
