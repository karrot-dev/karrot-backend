<<<<<<< HEAD
import itertools

import html2text
from anymail.message import AnymailMessage
from babel.dates import format_date, format_datetime
=======
from email.utils import formataddr

import html2text
from anymail.message import AnymailMessage
>>>>>>> 87853819
from dateutil.relativedelta import relativedelta
from django.contrib.contenttypes.models import ContentType
from django.db.models import Count
from django.template import TemplateDoesNotExist
from django.template.loader import render_to_string, get_template
<<<<<<< HEAD
from django.utils import timezone
from django.utils import translation
from django.utils.timezone import get_current_timezone
from django.utils.translation import to_locale, get_language
=======
from django.utils import formats, translation
from django.utils import timezone
>>>>>>> 87853819
from furl import furl
from jinja2 import Environment

from config import settings
from foodsaving.conversations.models import ConversationMessage
from foodsaving.groups.models import Group
from foodsaving.pickups.models import PickupDate
<<<<<<< HEAD


def date_filter(value):
    return format_date(value, format='full', locale=to_locale(get_language()))


def date2_filter(value):
    return format_datetime(value, 'H:mm a', tzinfo=get_current_timezone(), locale=to_locale(get_language()))
=======
from foodsaving.webhooks.api import make_local_part


def date_filter(value):
    return formats.date_format(value, 'SHORT_DATE_FORMAT')
>>>>>>> 87853819


def jinja2_environment(**options):
    env = Environment(**options)
    env.filters['date'] = date_filter
<<<<<<< HEAD
    env.filters['date2'] = date2_filter
=======
>>>>>>> 87853819
    return env


def prepare_accountdelete_request_email(user):
    return prepare_email('accountdelete_request', user)


def prepare_accountdelete_success_email(user):
    return prepare_email('accountdelete_success', user)


def prepare_changemail_notice_email(user):
    return prepare_email('changemail_notice', user)


def prepare_changemail_success_email(user):
    return prepare_email('changemail_success', user, {
        'url': 'ERROR_URL_HAS_NOT_BEEN_DEFINED'
    })


def prepare_conversation_message_notification(user, message):
    group = message.conversation.target
    target_type = message.conversation.target_type
    if group is None or target_type != ContentType.objects.get_for_model(Group):
        raise Exception('Cannot send message notification if conversation does not belong to a group')

    reply_to_name = group.name
    conversation_url = '{hostname}/#/group/{group_id}/wall'.format(
        hostname=settings.HOSTNAME,
        group_id=group.id
    )
    conversation_name = group.name

    local_part = make_local_part(message.conversation, user)
    reply_to = formataddr((reply_to_name, '{}@{}'.format(local_part, settings.SPARKPOST_RELAY_DOMAIN)))
    from_email = formataddr((message.author.display_name, 'noreply@{}'.format(settings.HOSTNAME)))

    with translation.override(user.language):
        return prepare_email(
            'conversation_message_notification',
            from_email=from_email,
            user=user,
            reply_to=[reply_to],
            extra_context={
                'conversation_name': conversation_name,
                'author_name': message.author.display_name,
                'message_content': message.content,
                'conversation_url': conversation_url,
                'mute_url': conversation_url + '?mute=1'
            }
        )


def prepare_emailinvitation_email(invitation):
    invite_url = furl('{hostname}/#/signup'.format(hostname=settings.HOSTNAME))
    invite_url.fragment.args = {
        'invite': invitation.token,
        'email': invitation.email
    }
    return prepare_email('emailinvitation', None, {
        'group_name': invitation.group.name,
        'invite_url': invite_url,
        'email': invitation.email,
        'invited_by_name': invitation.invited_by.display_name,
    }, to=invitation.email)


<<<<<<< HEAD
def prepare_group_summary_data(group):
    with timezone.override(group.timezone):
        tz = get_current_timezone()

        # midnight last night in the groups local timezone
        midnight = tz.localize(timezone.now().replace(
            tzinfo=None, hour=0, minute=0, second=0, microsecond=0
        ))

        # 7 days before that
        from_date = midnight - relativedelta(days=7)

        # a week after from date
        # minus a second so only includes full days
        to_date = from_date + relativedelta(days=7) - relativedelta(seconds=1)

        new_users = group.members.filter(
            groupmembership__created_at__gte=from_date,
            groupmembership__created_at__lt=to_date,
        ).all()

        pickups_done_count = PickupDate.objects \
            .annotate(num_collectors=Count('collectors')) \
            .filter(store__group=group,
                    date__gte=from_date,
                    date__lt=to_date,
                    num_collectors__gt=0).count()

        pickups_missed_count = PickupDate.objects \
            .annotate(num_collectors=Count('collectors')) \
            .filter(store__group=group,
                    date__gte=from_date,
                    date__lt=to_date,
                    num_collectors=0).count()

        messages = ConversationMessage.objects.filter(
            conversation__target_type=ContentType.objects.get_for_model(Group),
            conversation__target_id=group.id,
            created_at__gte=from_date,
            created_at__lt=to_date,
        )

        return {
            'to_date': to_date,
            'from_date': from_date,
            'group': group,
            'new_users': new_users,
            'pickups_done_count': pickups_done_count,
            'pickups_missed_count': pickups_missed_count,
            'messages': messages,
        }


def prepare_group_summary_emails(group):
    """Prepares one email per language"""
    with timezone.override(group.timezone):
        context = prepare_group_summary_data(group)
        grouped_members = itertools.groupby(group.members.order_by('language'), key=lambda member: member.language)
        return [prepare_email(template='group_summary',
                              context=context,
                              to=[member.email for member in members],
                              language=language) for (language, members) in grouped_members]
=======
def prepare_group_summary_email(group):
    # we do a weekly one...

    # TODO: round to fixed weekly periods (Monday -> Sunday?)
    to_date = timezone.now()
    from_date = to_date - relativedelta(days=7)

    new_users = group.members.filter(
        groupmembership__created_at__gte=from_date,
        groupmembership__created_at__lt=to_date,
    ).all()

    pickups_done_count = PickupDate.objects \
        .annotate(num_collectors=Count('collectors')) \
        .filter(store__group=group,
                date__gte=from_date,
                date__lt=to_date,
                num_collectors__gt=0).count()

    pickups_missed_count = PickupDate.objects \
        .annotate(num_collectors=Count('collectors')) \
        .filter(store__group=group,
                date__gte=from_date,
                date__lt=to_date,
                num_collectors=0).count()

    messages = ConversationMessage.objects.filter(
        conversation__target_type=ContentType.objects.get_for_model(Group),
        conversation__target_id=group.id,
        created_at__gte=from_date,
        created_at__lt=to_date,
    )

    return prepare_email('group_summary', None, {
        'to_date': to_date,
        'from_date': from_date,
        'group': group,
        'new_users': new_users,
        'pickups_done_count': pickups_done_count,
        'pickups_missed_count': pickups_missed_count,
        'messages': messages,
    }, to='NOTSURE@RIGHTNOW.com')
>>>>>>> 87853819


def prepare_mailverification_email(user, verification_code):
    return prepare_email('mailverification', user, {
        'url': '{hostname}/#/verify-mail?key={code}'.format(
            hostname=settings.HOSTNAME,
            code=verification_code.code
        )
    }, to=user.unverified_email)


def prepare_newpassword_email(user, new_password):
    return prepare_email('newpassword', user, {'password': new_password})


def prepare_passwordreset_request_email(user):
    return prepare_email('passwordreset_request', user, {
        'url': 'ERROR_URL_HAS_NOT_BEEN_DEFINED'
    })


def prepare_passwordreset_success_email(user):
    return prepare_email('passwordreset_success', user, {})


def prepare_send_new_verification_code_email(user, verification_code):
    return prepare_email('send_new_verification_code', user, {
        'url': '{hostname}/#/verify-mail?key={code}'.format(
            hostname=settings.HOSTNAME,
            code=verification_code.code
        )
    }, to=user.unverified_email)


def generate_plaintext_from_html(html):
    # always create an instance as it keeps state inside it
    # and will create ever increment link references otherwise
    h = html2text.HTML2Text()
    h.ignore_tables = True
    h.inline_links = False
    h.ignore_images = True
    return h.handle(html)


<<<<<<< HEAD
def prepare_email(template, user=None, context=None, to=None, language=None):
    context = dict(context) if context else {}

    context.update({
        'site_name': settings.SITE_NAME,
        'hostname': settings.HOSTNAME,
    })

    if user:
        context.update({
            'user': user,
            'user_display_name': user.get_full_name(),
        })

    if not to:
        if not user:
            raise Exception('Do not know who to send the email to, no "user" or "to" field')
        to = [user.email]

    if isinstance(to, str):
        to = [to]

    if user and not language:
        language = user.language

    subject, text_content, html_content = prepare_email_content(template, context, language)

    email = AnymailMessage(
        subject=subject,
        body=text_content,
        to=to,
        from_email=settings.DEFAULT_FROM_EMAIL,
        track_clicks=False,
        track_opens=False
    )

    if html_content:
        email.attach_alternative(html_content, 'text/html')

    return email


def prepare_email_content(template, context, language='en'):
    with translation.override(language):
=======
def prepare_email(template, user=None, extra_context=None, to=None, **kwargs):
    with translation.override(user.language if user else 'en'):

        context = {
            'site_name': settings.SITE_NAME,
            'host_name': settings.HOSTNAME
        }

        if extra_context:
            context.update(extra_context)

        if user:
            context.update({
                'user': user,
                'user_display_name': user.get_full_name(),
            })

        if not to:
            if not user:
                raise Exception('Do not know who to send the email to, no "user" or "to" field')
            to = user.email
>>>>>>> 87853819

        html_content = None

        try:
            html_template = get_template('{}.html.jinja2'.format(template))
            html_content = html_template.render(context)
        except TemplateDoesNotExist:
            pass

        try:
            text_template = get_template('{}.text.jinja2'.format(template))
            text_content = text_template.render(context)
        except TemplateDoesNotExist:
            if html_content:
                text_content = generate_plaintext_from_html(html_content)
            else:
                raise Exception('Nothing to use for text content, no text or html templates available.')

<<<<<<< HEAD
        subject = render_to_string('{}.subject.jinja2'.format(template), context).replace('\n', '')

        return subject, text_content, html_content
=======
        message_kwargs = {
            'subject': render_to_string('{}.subject.jinja2'.format(template), context).replace('\n', ''),
            'body': text_content,
            'to': [to],
            'from_email': settings.DEFAULT_FROM_EMAIL,
            'track_clicks': False,
            'track_opens': False,
            **kwargs,
        }

        email = AnymailMessage(**message_kwargs)

        if html_content:
            email.attach_alternative(html_content, 'text/html')

        return email
>>>>>>> 87853819
<|MERGE_RESOLUTION|>--- conflicted
+++ resolved
@@ -1,61 +1,45 @@
-<<<<<<< HEAD
 import itertools
-
+from email.utils import formataddr
 import html2text
 from anymail.message import AnymailMessage
 from babel.dates import format_date, format_datetime
-=======
-from email.utils import formataddr
-
+from dateutil.relativedelta import relativedelta
+from django.contrib.contenttypes.models import ContentType
+from django.db.models import Count
+from django.utils import formats, translation
+from django.utils import timezone
 import html2text
 from anymail.message import AnymailMessage
->>>>>>> 87853819
 from dateutil.relativedelta import relativedelta
 from django.contrib.contenttypes.models import ContentType
 from django.db.models import Count
 from django.template import TemplateDoesNotExist
 from django.template.loader import render_to_string, get_template
-<<<<<<< HEAD
+from django.utils import formats, translation
+from django.utils import timezone
+from django.template import TemplateDoesNotExist
+from django.template.loader import render_to_string, get_template
 from django.utils import timezone
 from django.utils import translation
 from django.utils.timezone import get_current_timezone
 from django.utils.translation import to_locale, get_language
-=======
-from django.utils import formats, translation
-from django.utils import timezone
->>>>>>> 87853819
 from furl import furl
 from jinja2 import Environment
+from foodsaving.webhooks.api import make_local_part
 
 from config import settings
 from foodsaving.conversations.models import ConversationMessage
 from foodsaving.groups.models import Group
 from foodsaving.pickups.models import PickupDate
-<<<<<<< HEAD
 
 
 def date_filter(value):
     return format_date(value, format='full', locale=to_locale(get_language()))
-
-
-def date2_filter(value):
-    return format_datetime(value, 'H:mm a', tzinfo=get_current_timezone(), locale=to_locale(get_language()))
-=======
-from foodsaving.webhooks.api import make_local_part
-
-
-def date_filter(value):
-    return formats.date_format(value, 'SHORT_DATE_FORMAT')
->>>>>>> 87853819
 
 
 def jinja2_environment(**options):
     env = Environment(**options)
     env.filters['date'] = date_filter
-<<<<<<< HEAD
-    env.filters['date2'] = date2_filter
-=======
->>>>>>> 87853819
     return env
 
 
@@ -100,7 +84,7 @@
             from_email=from_email,
             user=user,
             reply_to=[reply_to],
-            extra_context={
+            context={
                 'conversation_name': conversation_name,
                 'author_name': message.author.display_name,
                 'message_content': message.content,
@@ -124,7 +108,6 @@
     }, to=invitation.email)
 
 
-<<<<<<< HEAD
 def prepare_group_summary_data(group):
     with timezone.override(group.timezone):
         tz = get_current_timezone()
@@ -187,50 +170,6 @@
                               context=context,
                               to=[member.email for member in members],
                               language=language) for (language, members) in grouped_members]
-=======
-def prepare_group_summary_email(group):
-    # we do a weekly one...
-
-    # TODO: round to fixed weekly periods (Monday -> Sunday?)
-    to_date = timezone.now()
-    from_date = to_date - relativedelta(days=7)
-
-    new_users = group.members.filter(
-        groupmembership__created_at__gte=from_date,
-        groupmembership__created_at__lt=to_date,
-    ).all()
-
-    pickups_done_count = PickupDate.objects \
-        .annotate(num_collectors=Count('collectors')) \
-        .filter(store__group=group,
-                date__gte=from_date,
-                date__lt=to_date,
-                num_collectors__gt=0).count()
-
-    pickups_missed_count = PickupDate.objects \
-        .annotate(num_collectors=Count('collectors')) \
-        .filter(store__group=group,
-                date__gte=from_date,
-                date__lt=to_date,
-                num_collectors=0).count()
-
-    messages = ConversationMessage.objects.filter(
-        conversation__target_type=ContentType.objects.get_for_model(Group),
-        conversation__target_id=group.id,
-        created_at__gte=from_date,
-        created_at__lt=to_date,
-    )
-
-    return prepare_email('group_summary', None, {
-        'to_date': to_date,
-        'from_date': from_date,
-        'group': group,
-        'new_users': new_users,
-        'pickups_done_count': pickups_done_count,
-        'pickups_missed_count': pickups_missed_count,
-        'messages': messages,
-    }, to='NOTSURE@RIGHTNOW.com')
->>>>>>> 87853819
 
 
 def prepare_mailverification_email(user, verification_code):
@@ -263,7 +202,6 @@
             code=verification_code.code
         )
     }, to=user.unverified_email)
-
 
 def generate_plaintext_from_html(html):
     # always create an instance as it keeps state inside it
@@ -274,9 +212,7 @@
     h.ignore_images = True
     return h.handle(html)
 
-
-<<<<<<< HEAD
-def prepare_email(template, user=None, context=None, to=None, language=None):
+def prepare_email(template, user=None, context=None, to=None, language=None, **kwargs):
     context = dict(context) if context else {}
 
     context.update({
@@ -303,46 +239,25 @@
 
     subject, text_content, html_content = prepare_email_content(template, context, language)
 
-    email = AnymailMessage(
-        subject=subject,
-        body=text_content,
-        to=to,
-        from_email=settings.DEFAULT_FROM_EMAIL,
-        track_clicks=False,
-        track_opens=False
-    )
+    message_kwargs = {
+        'subject': subject,
+        'body': text_content,
+        'to': [to],
+        'from_email': settings.DEFAULT_FROM_EMAIL,
+        'track_clicks': False,
+        'track_opens': False,
+        **kwargs,
+    }
+
+    email = AnymailMessage(**message_kwargs)
 
     if html_content:
         email.attach_alternative(html_content, 'text/html')
 
     return email
 
-
 def prepare_email_content(template, context, language='en'):
     with translation.override(language):
-=======
-def prepare_email(template, user=None, extra_context=None, to=None, **kwargs):
-    with translation.override(user.language if user else 'en'):
-
-        context = {
-            'site_name': settings.SITE_NAME,
-            'host_name': settings.HOSTNAME
-        }
-
-        if extra_context:
-            context.update(extra_context)
-
-        if user:
-            context.update({
-                'user': user,
-                'user_display_name': user.get_full_name(),
-            })
-
-        if not to:
-            if not user:
-                raise Exception('Do not know who to send the email to, no "user" or "to" field')
-            to = user.email
->>>>>>> 87853819
 
         html_content = None
 
@@ -361,25 +276,6 @@
             else:
                 raise Exception('Nothing to use for text content, no text or html templates available.')
 
-<<<<<<< HEAD
         subject = render_to_string('{}.subject.jinja2'.format(template), context).replace('\n', '')
 
-        return subject, text_content, html_content
-=======
-        message_kwargs = {
-            'subject': render_to_string('{}.subject.jinja2'.format(template), context).replace('\n', ''),
-            'body': text_content,
-            'to': [to],
-            'from_email': settings.DEFAULT_FROM_EMAIL,
-            'track_clicks': False,
-            'track_opens': False,
-            **kwargs,
-        }
-
-        email = AnymailMessage(**message_kwargs)
-
-        if html_content:
-            email.attach_alternative(html_content, 'text/html')
-
-        return email
->>>>>>> 87853819
+        return subject, text_content, html_content