from email.utils import formataddr

import html2text
from anymail.message import AnymailMessage
from babel.dates import format_date
from django.contrib.contenttypes.models import ContentType
from django.template import TemplateDoesNotExist
from django.template.loader import render_to_string, get_template
from django.utils import translation
from django.utils.translation import to_locale, get_language
from furl import furl
from jinja2 import Environment

from config import settings
from foodsaving.groups.models import Group
from foodsaving.webhooks.api import make_local_part


def date_filter(value):
    return format_date(value, format='full', locale=to_locale(get_language()))


def jinja2_environment(**options):
    env = Environment(**options)
    env.filters['date'] = date_filter
    return env


def prepare_accountdelete_request_email(user):
    return prepare_email('accountdelete_request', user)


def prepare_accountdelete_success_email(user):
    return prepare_email('accountdelete_success', user)


def prepare_changemail_notice_email(user):
    return prepare_email('changemail_notice', user)


def prepare_changemail_success_email(user):
    return prepare_email('changemail_success', user, {
        'url': 'ERROR_URL_HAS_NOT_BEEN_DEFINED'
    })


def prepare_conversation_message_notification(user, message):
    group = message.conversation.target
    target_type = message.conversation.target_type
    if group is None or target_type != ContentType.objects.get_for_model(Group):
        raise Exception('Cannot send message notification if conversation does not belong to a group')

    reply_to_name = group.name
    conversation_url = '{hostname}/#/group/{group_id}/wall'.format(
        hostname=settings.HOSTNAME,
        group_id=group.id
    )
    mute_url = '{}?mute_conversation={}'.format(conversation_url, message.conversation.id)
    conversation_name = group.name

    local_part = make_local_part(message.conversation, user)
    reply_to = formataddr((reply_to_name, '{}@{}'.format(local_part, settings.SPARKPOST_RELAY_DOMAIN)))
    from_email = formataddr((message.author.display_name, settings.DEFAULT_FROM_EMAIL))

    with translation.override(user.language):
        return prepare_email(
            'conversation_message_notification',
            from_email=from_email,
            user=user,
            reply_to=[reply_to],
            context={
                'conversation_name': conversation_name,
                'author_name': message.author.display_name,
                'message_content': message.content_rendered(),
                'conversation_url': conversation_url,
                'mute_url': mute_url
            }
        )


def prepare_emailinvitation_email(invitation):
    invite_url = furl('{hostname}/#/signup'.format(hostname=settings.HOSTNAME))
    invite_url.fragment.args = {
        'invite': invitation.token,
        'email': invitation.email
    }
    return prepare_email('emailinvitation', None, {
        'group_name': invitation.group.name,
        'invite_url': invite_url,
        'email': invitation.email,
        'invited_by_name': invitation.invited_by.display_name,
    }, to=invitation.email)


<<<<<<< HEAD
def calculate_group_summary_dates(group):
    with timezone.override(group.timezone):
        tz = get_current_timezone()

        # midnight last night in the groups local timezone
        midnight = tz.localize(timezone.now().replace(
            tzinfo=None, hour=0, minute=0, second=0, microsecond=0
        ))

        # 7 days before that
        from_date = midnight - relativedelta(days=7)

        # a week after from date
        to_date = from_date + relativedelta(days=7)

        return from_date, to_date


def prepare_group_summary_data(group, from_date, to_date):
    new_users = group.members.filter(
        groupmembership__created_at__gte=from_date,
        groupmembership__created_at__lt=to_date,
    ).all()

    pickups_done_count = PickupDate.objects \
        .annotate(num_collectors=Count('collectors')) \
        .filter(store__group=group,
                date__gte=from_date,
                date__lt=to_date,
                num_collectors__gt=0).count()

    pickups_missed_count = PickupDate.objects \
        .annotate(num_collectors=Count('collectors')) \
        .filter(store__group=group,
                date__gte=from_date,
                date__lt=to_date,
                num_collectors=0).count()

    messages = ConversationMessage.objects.filter(
        conversation__target_type=ContentType.objects.get_for_model(Group),
        conversation__target_id=group.id,
        created_at__gte=from_date,
        created_at__lt=to_date,
    )

    return {
        # minus one second so it's displayed as the full day
        'to_date': to_date - relativedelta(seconds=1),
        'from_date': from_date,
        'group': group,
        'new_users': new_users,
        'pickups_done_count': pickups_done_count,
        'pickups_missed_count': pickups_missed_count,
        'messages': messages,
    }


def prepare_group_summary_emails(group, from_date, to_date):
    """Prepares one email per language"""
    context = prepare_group_summary_data(group, from_date, to_date)
    grouped_members = itertools.groupby(group.members.order_by('language'), key=lambda member: member.language)
    return [prepare_email(template='group_summary',
                          context=context,
                          to=[member.email for member in members],
                          language=language) for (language, members) in grouped_members]


def prepare_user_inactive_in_group_email(user, group):
    group_url = '{hostname}/#/group/{group_id}/'.format(
        hostname=settings.HOSTNAME,
        group_id=group.id
    )
    inactivity_deletion_days = settings.NUMBER_OF_DAYS_UNTIL_REMOVED_FROM_GROUP \
        - settings.NUMBER_OF_DAYS_UNTIL_INACTIVE_IN_GROUP
    return prepare_email(
        'user_inactive_in_group',
        user=user,
        context={
            'group_name': group.name,
            'group_url': group_url,
            'num_days_inactive': settings.NUMBER_OF_DAYS_UNTIL_INACTIVE_IN_GROUP,
            'inactivity_deletion_days': inactivity_deletion_days
        }
    )


def prepare_user_removed_from_group_email(user, group):
    site_url = '{hostname}'.format(
        hostname=settings.HOSTNAME
    )
    return prepare_email(
        'user_removed_from_group',
        user=user,
        context={
            'group_name': group.name,
            'group_url': site_url,
            'inactivity_deletion_days': settings.NUMBER_OF_DAYS_UNTIL_REMOVED_FROM_GROUP
        }
    )


=======
>>>>>>> 56288a45
def prepare_mailverification_email(user, verification_code):
    return prepare_email('mailverification', user, {
        'url': '{hostname}/#/verify-mail?key={code}'.format(
            hostname=settings.HOSTNAME,
            code=verification_code.code
        )
    }, to=user.unverified_email)


def prepare_newpassword_email(user, new_password):
    return prepare_email('newpassword', user, {'password': new_password})


def prepare_passwordreset_request_email(user):
    return prepare_email('passwordreset_request', user, {
        'url': 'ERROR_URL_HAS_NOT_BEEN_DEFINED'
    })


def prepare_passwordreset_success_email(user):
    return prepare_email('passwordreset_success', user, {})


def prepare_send_new_verification_code_email(user, verification_code):
    return prepare_email('send_new_verification_code', user, {
        'url': '{hostname}/#/verify-mail?key={code}'.format(
            hostname=settings.HOSTNAME,
            code=verification_code.code
        )
    }, to=user.unverified_email)


def generate_plaintext_from_html(html):
    # always create an instance as it keeps state inside it
    # and will create ever increment link references otherwise
    h = html2text.HTML2Text()
    h.ignore_tables = True
    h.inline_links = False
    h.ignore_images = True
    return h.handle(html)


def prepare_email(template, user=None, context=None, to=None, language=None, **kwargs):
    context = dict(context) if context else {}

    context.update({
        'site_name': settings.SITE_NAME,
        'hostname': settings.HOSTNAME,
    })

    if user:
        context.update({
            'user': user,
            'user_display_name': user.get_full_name(),
        })

    if not to:
        if not user:
            raise Exception('Do not know who to send the email to, no "user" or "to" field')
        to = [user.email]

    if isinstance(to, str):
        to = [to]

    if user and not language:
        language = user.language

    subject, text_content, html_content = prepare_email_content(template, context, language)

    from_email = formataddr((settings.SITE_NAME, settings.DEFAULT_FROM_EMAIL))

    message_kwargs = {
        'subject': subject,
        'body': text_content,
        'to': to,
        'from_email': from_email,
        'track_clicks': False,
        'track_opens': False,
        **kwargs,
    }

    email = AnymailMessage(**message_kwargs)

    if html_content:
        email.attach_alternative(html_content, 'text/html')

    return email


def prepare_email_content(template, context, language='en'):
    with translation.override(language):

        html_content = None

        try:
            html_template = get_template('{}.html.jinja2'.format(template))
            html_content = html_template.render(context)
        except TemplateDoesNotExist:
            pass

        try:
            text_template = get_template('{}.text.jinja2'.format(template))
            text_content = text_template.render(context)
        except TemplateDoesNotExist:
            if html_content:
                text_content = generate_plaintext_from_html(html_content)
            else:
                raise Exception('Nothing to use for text content, no text or html templates available.')

        subject = render_to_string('{}.subject.jinja2'.format(template), context).replace('\n', '')

        return subject, text_content, html_content<|MERGE_RESOLUTION|>--- conflicted
+++ resolved
@@ -92,110 +92,6 @@
     }, to=invitation.email)
 
 
-<<<<<<< HEAD
-def calculate_group_summary_dates(group):
-    with timezone.override(group.timezone):
-        tz = get_current_timezone()
-
-        # midnight last night in the groups local timezone
-        midnight = tz.localize(timezone.now().replace(
-            tzinfo=None, hour=0, minute=0, second=0, microsecond=0
-        ))
-
-        # 7 days before that
-        from_date = midnight - relativedelta(days=7)
-
-        # a week after from date
-        to_date = from_date + relativedelta(days=7)
-
-        return from_date, to_date
-
-
-def prepare_group_summary_data(group, from_date, to_date):
-    new_users = group.members.filter(
-        groupmembership__created_at__gte=from_date,
-        groupmembership__created_at__lt=to_date,
-    ).all()
-
-    pickups_done_count = PickupDate.objects \
-        .annotate(num_collectors=Count('collectors')) \
-        .filter(store__group=group,
-                date__gte=from_date,
-                date__lt=to_date,
-                num_collectors__gt=0).count()
-
-    pickups_missed_count = PickupDate.objects \
-        .annotate(num_collectors=Count('collectors')) \
-        .filter(store__group=group,
-                date__gte=from_date,
-                date__lt=to_date,
-                num_collectors=0).count()
-
-    messages = ConversationMessage.objects.filter(
-        conversation__target_type=ContentType.objects.get_for_model(Group),
-        conversation__target_id=group.id,
-        created_at__gte=from_date,
-        created_at__lt=to_date,
-    )
-
-    return {
-        # minus one second so it's displayed as the full day
-        'to_date': to_date - relativedelta(seconds=1),
-        'from_date': from_date,
-        'group': group,
-        'new_users': new_users,
-        'pickups_done_count': pickups_done_count,
-        'pickups_missed_count': pickups_missed_count,
-        'messages': messages,
-    }
-
-
-def prepare_group_summary_emails(group, from_date, to_date):
-    """Prepares one email per language"""
-    context = prepare_group_summary_data(group, from_date, to_date)
-    grouped_members = itertools.groupby(group.members.order_by('language'), key=lambda member: member.language)
-    return [prepare_email(template='group_summary',
-                          context=context,
-                          to=[member.email for member in members],
-                          language=language) for (language, members) in grouped_members]
-
-
-def prepare_user_inactive_in_group_email(user, group):
-    group_url = '{hostname}/#/group/{group_id}/'.format(
-        hostname=settings.HOSTNAME,
-        group_id=group.id
-    )
-    inactivity_deletion_days = settings.NUMBER_OF_DAYS_UNTIL_REMOVED_FROM_GROUP \
-        - settings.NUMBER_OF_DAYS_UNTIL_INACTIVE_IN_GROUP
-    return prepare_email(
-        'user_inactive_in_group',
-        user=user,
-        context={
-            'group_name': group.name,
-            'group_url': group_url,
-            'num_days_inactive': settings.NUMBER_OF_DAYS_UNTIL_INACTIVE_IN_GROUP,
-            'inactivity_deletion_days': inactivity_deletion_days
-        }
-    )
-
-
-def prepare_user_removed_from_group_email(user, group):
-    site_url = '{hostname}'.format(
-        hostname=settings.HOSTNAME
-    )
-    return prepare_email(
-        'user_removed_from_group',
-        user=user,
-        context={
-            'group_name': group.name,
-            'group_url': site_url,
-            'inactivity_deletion_days': settings.NUMBER_OF_DAYS_UNTIL_REMOVED_FROM_GROUP
-        }
-    )
-
-
-=======
->>>>>>> 56288a45
 def prepare_mailverification_email(user, verification_code):
     return prepare_email('mailverification', user, {
         'url': '{hostname}/#/verify-mail?key={code}'.format(
