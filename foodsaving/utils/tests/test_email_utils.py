import pytz
from django.utils import timezone
from django.test import TestCase

from config import settings
from foodsaving.groups.factories import GroupFactory
from foodsaving.invitations.models import Invitation
from foodsaving.userauth.models import VerificationCode
from foodsaving.users.factories import UserFactory
from foodsaving.utils import email_utils
from foodsaving.utils.email_utils import time_filter, date_filter


class TestEmailUtils(TestCase):
    def setUp(self):
        self.group = GroupFactory()
        self.user = UserFactory()

    def test_emailinvitation(self):
        invitation = Invitation.objects.create(
            email='bla@bla.com',
            group=self.group,
            invited_by=self.user
        )
        email = email_utils.prepare_emailinvitation_email(invitation)
        self.assertEqual(len(email.alternatives), 1)
        self.assertEqual(email.to[0], 'bla@bla.com')
        self.assertIn(self.group.name, email.body)
        self.assertIn(self.user.display_name, email.body)
        self.assertIn(str(invitation.token), email.body)
        self.assertIn(settings.SITE_NAME, email.body)
        self.assertIn(settings.HOSTNAME, email.body)
        self.assertNotIn('&amp;', email.body)

    def test_signup(self):
        verification_code = VerificationCode.objects.get(user=self.user, type=VerificationCode.EMAIL_VERIFICATION)
        email = email_utils.prepare_signup_email(
            user=self.user,
            verification_code=verification_code,
        )
        self.assertEqual(email.to[0], self.user.unverified_email)

        self.assertEqual(len(email.alternatives), 1)
        html, mimetype = email.alternatives[0]

        self.assertEqual(mimetype, 'text/html')

        self.assertIn(self.user.display_name, email.body)
        self.assertIn(settings.SITE_NAME, email.body)
        self.assertIn(settings.HOSTNAME, email.body)
        self.assertIn(verification_code.code, email.body)

        self.assertIn(self.user.display_name, html)
        self.assertIn(settings.SITE_NAME, html)
        self.assertIn(settings.HOSTNAME, html)
        self.assertIn(verification_code.code, html)

    def test_mailverification(self):
        verification_code = VerificationCode.objects.get(user=self.user)
<<<<<<< HEAD
        email = email_utils.prepare_mailverification_email(self.user, verification_code)
        self.assertEqual(len(email.alternatives), 0)
=======
        email = email_utils.prepare_send_new_verification_code_email(self.user, verification_code)
        self.assertEqual(len(email.alternatives), 1)
>>>>>>> 1dbc60b4
        self.assertEqual(email.to[0], self.user.unverified_email)
        self.assertIn(settings.HOSTNAME, email.body)
        self.assertIn(verification_code.code, email.body)


class TestJinjaFilters(TestCase):

    def test_time_filter_uses_timezone(self):
        datetime = timezone.now().replace(
            tzinfo=pytz.utc,
            hour=5,
            minute=0,
            second=0,
            microsecond=0,
        )
        with timezone.override(pytz.timezone('Europe/Berlin')):
            val = time_filter(datetime)
            self.assertEqual(val, '6:00 AM')

    def test_date_filter_uses_timezone(self):
        # 11pm on Sunday UTC
        datetime = timezone.now().replace(
            tzinfo=pytz.utc,
            year=2018,
            month=3,
            day=11,
            hour=23,
            minute=0,
            second=0,
            microsecond=0,
        )
        with timezone.override(pytz.timezone('Europe/Berlin')):
            # ... is Monday in Berlin
            val = date_filter(datetime)
            self.assertIn('Monday', val)<|MERGE_RESOLUTION|>--- conflicted
+++ resolved
@@ -2,6 +2,8 @@
 from django.utils import timezone
 from django.test import TestCase
 
+import foodsaving.invitations.emails
+import foodsaving.users.emails
 from config import settings
 from foodsaving.groups.factories import GroupFactory
 from foodsaving.invitations.models import Invitation
@@ -22,19 +24,19 @@
             group=self.group,
             invited_by=self.user
         )
-        email = email_utils.prepare_emailinvitation_email(invitation)
+        email = foodsaving.invitations.emails.prepare_emailinvitation_email(invitation)
         self.assertEqual(len(email.alternatives), 1)
         self.assertEqual(email.to[0], 'bla@bla.com')
         self.assertIn(self.group.name, email.body)
         self.assertIn(self.user.display_name, email.body)
         self.assertIn(str(invitation.token), email.body)
-        self.assertIn(settings.SITE_NAME, email.body)
+        self.assertIn('/#/signup', email.body)
         self.assertIn(settings.HOSTNAME, email.body)
         self.assertNotIn('&amp;', email.body)
 
     def test_signup(self):
         verification_code = VerificationCode.objects.get(user=self.user, type=VerificationCode.EMAIL_VERIFICATION)
-        email = email_utils.prepare_signup_email(
+        email = foodsaving.users.emails.prepare_signup_email(
             user=self.user,
             verification_code=verification_code,
         )
@@ -45,25 +47,17 @@
 
         self.assertEqual(mimetype, 'text/html')
 
-        self.assertIn(self.user.display_name, email.body)
-        self.assertIn(settings.SITE_NAME, email.body)
         self.assertIn(settings.HOSTNAME, email.body)
         self.assertIn(verification_code.code, email.body)
 
-        self.assertIn(self.user.display_name, html)
-        self.assertIn(settings.SITE_NAME, html)
+        self.assertIn('/#/email/verify', html)
         self.assertIn(settings.HOSTNAME, html)
         self.assertIn(verification_code.code, html)
 
     def test_mailverification(self):
         verification_code = VerificationCode.objects.get(user=self.user)
-<<<<<<< HEAD
-        email = email_utils.prepare_mailverification_email(self.user, verification_code)
-        self.assertEqual(len(email.alternatives), 0)
-=======
-        email = email_utils.prepare_send_new_verification_code_email(self.user, verification_code)
+        email = foodsaving.users.emails.prepare_signup_email(self.user, verification_code)
         self.assertEqual(len(email.alternatives), 1)
->>>>>>> 1dbc60b4
         self.assertEqual(email.to[0], self.user.unverified_email)
         self.assertIn(settings.HOSTNAME, email.body)
         self.assertIn(verification_code.code, email.body)
