import os
from datetime import timedelta
from unittest.mock import MagicMock

from anymail.exceptions import AnymailAPIError
from dateutil.relativedelta import relativedelta
from django.conf import settings
from django.contrib import auth
from django.core import mail
from django.utils import timezone
from rest_framework import status
from rest_framework.test import APITestCase

from foodsaving.groups.factories import GroupFactory
from foodsaving.pickups.factories import PickupDateFactory
from foodsaving.stores.factories import StoreFactory
from foodsaving.userauth.models import VerificationCode
from foodsaving.users.factories import UserFactory, VerifiedUserFactory
from foodsaving.utils import email_utils
from foodsaving.utils.tests.fake import faker


class TestUsersAPI(APITestCase):
    def setUp(self):
        self.user = UserFactory()
        self.url = '/api/auth/user/'
        self.user_data = {
            'email': faker.email(),
            'password': faker.name(),
            'display_name': faker.name(),
            'address': faker.address(),
            'latitude': faker.latitude(),
            'longitude': faker.longitude()
        }
        mail.outbox = []

    def test_create_user(self):
        response = self.client.post(self.url, self.user_data, format='json')
        self.assertEqual(response.status_code, status.HTTP_201_CREATED)
        self.assertEqual(response.data['email'], self.user_data['email'])
        self.assertAlmostEqual(response.data['latitude'], float(self.user_data['latitude']))
        self.assertEqual(response.data['description'], '')
        self.assertEqual(len(mail.outbox), 1)
        self.assertIn('Please verify your email', mail.outbox[0].subject)
        self.assertEqual(mail.outbox[0].to, [self.user_data['email']])
        self.assertIn('Thank you for signing up', mail.outbox[0].body)

        response = self.client.post(
            '/api/auth/',
            {'email': self.user_data['email'], 'password': self.user_data['password']}
        )
        self.assertEqual(response.status_code, status.HTTP_201_CREATED)

    def test_retrieve_user_forbidden(self):
        response = self.client.get(self.url)
        self.assertEqual(response.status_code, status.HTTP_403_FORBIDDEN)

    def test_retrieve_user_allowed(self):
        self.client.force_login(user=self.user)
        response = self.client.get(self.url)
        self.assertEqual(response.status_code, status.HTTP_200_OK)
        self.assertEqual(response.data['description'], self.user.description)

    def test_patch_user_forbidden(self):
        response = self.client.patch(self.url, self.user_data, format='json')
        self.assertEqual(response.status_code, status.HTTP_403_FORBIDDEN)

    def test_patch_self_allowed(self):
        self.client.force_login(user=self.user)
        response = self.client.patch(self.url, self.user_data, format='json')
        self.assertEqual(response.status_code, status.HTTP_200_OK)

    def test_patch_only_description(self):
        self.client.force_login(user=self.user)
        response = self.client.patch(self.url, {'description': ' test'}, format='json')
        self.assertEqual(response.status_code, status.HTTP_200_OK)
        self.assertEqual(response.data['description'], ' test')

    def test_patch_too_long_description(self):
        self.client.force_login(user=self.user)
        response = self.client.patch(self.url, {'description': 'ab' * settings.DESCRIPTION_MAX_LENGTH}, format='json')
        self.assertEqual(response.status_code, status.HTTP_400_BAD_REQUEST)


class TestUserDeleteAPI(APITestCase):
    def setUp(self):
        self.type = VerificationCode.ACCOUNT_DELETE
        self.user = UserFactory()
        self.user2 = UserFactory()
        self.group = GroupFactory(members=[self.user, self.user2])
        self.store = StoreFactory(group=self.group)
        self.pickupdate = PickupDateFactory(
            store=self.store,
            date=timezone.now() + relativedelta(days=1),
            collectors=[self.user, ])
        self.past_pickupdate = PickupDateFactory(
            store=self.store,
            date=timezone.now() - relativedelta(days=1),
            collectors=[self.user, ]
        )
        self.url_user = '/api/auth/user/'
        self.url_delete = '/api/auth/user/?code={:s}'
        self.url_request_delete = '/api/auth/user/request_delete/'
        mail.outbox = []

    def test_request_deletion_succeeds(self):
        self.client.force_login(self.user)
        response = self.client.post(self.url_request_delete)
        self.assertEqual(response.status_code, status.HTTP_204_NO_CONTENT)
        self.assertEqual(len(mail.outbox), 1)
        self.assertIn('Request to delete your account', mail.outbox[0].subject)
        self.assertEqual(mail.outbox[0].to, [self.user.email])

    def test_request_deletion_fails_if_not_logged_in(self):
        response = self.client.post(self.url_request_delete)
        self.assertEqual(response.status_code, status.HTTP_403_FORBIDDEN)
        self.assertEqual(len(mail.outbox), 0)

    def test_request_deletion_twice_succeeds(self):
        self.client.force_login(self.user)
        self.client.post(self.url_request_delete)
        response = self.client.post(self.url_request_delete)
        self.assertEqual(response.status_code, status.HTTP_204_NO_CONTENT)
        self.assertEqual(len(mail.outbox), 2)
        codes = VerificationCode.objects.filter(user=self.user, type=VerificationCode.ACCOUNT_DELETE)
        self.assertEqual(codes.count(), 1)

    def test_delete_succeeds(self):
        self.assertEqual(self.pickupdate.collectors.count(), 1)
        self.assertEqual(self.past_pickupdate.collectors.count(), 1)

        self.client.force_login(self.user)
        self.client.post(self.url_request_delete)
        code = VerificationCode.objects.get(user=self.user, type=self.type).code
        response = self.client.delete(self.url_delete.format(code))

        self.assertEqual(response.status_code, status.HTTP_204_NO_CONTENT)
        self.assertFalse(self.group.members.get_queryset().filter(id=self.user.id).exists())
        self.assertFalse(self.pickupdate.collectors.get_queryset().filter(id=self.user.id).exists())
        self.assertTrue(self.past_pickupdate.collectors.get_queryset().filter(id=self.user.id).exists())

        self.assertEqual(len(mail.outbox), 2)
        self.assertIn('Your account was deleted', mail.outbox[1].subject)
        self.assertEqual(mail.outbox[1].to, [self.user.email])

        # actions are disabled when user is deleted
        self.assertEqual(
            self.client.post('/api/auth/', {'email': self.user.email, 'password': self.user.display_name}).status_code,
            status.HTTP_400_BAD_REQUEST
        )
        self.assertEqual(
            self.client.post('/api/auth/password/reset/', {'email': self.user.email}).status_code,
            status.HTTP_400_BAD_REQUEST
        )

    def test_deletion_fails_without_verification_code(self):
        self.client.force_login(self.user)
        self.client.post(self.url_request_delete)
        response = self.client.delete(self.url_user)
        self.assertEqual(response.status_code, status.HTTP_400_BAD_REQUEST)
        self.assertEqual(response.data, {'code': ['This field is required.']})
        self.assertEqual(len(mail.outbox), 1)

    def test_deletion_fails_with_previous_verification_code(self):
        self.client.force_login(self.user)
        self.client.post(self.url_request_delete)
        code = VerificationCode.objects.get(user=self.user, type=self.type).code
        self.client.post(self.url_request_delete)
        response = self.client.delete(self.url_delete.format(code))
        self.assertEqual(response.status_code, status.HTTP_400_BAD_REQUEST)
        self.assertEqual(response.data['code'], ['Verification code is invalid'])
        self.assertEqual(len(mail.outbox), 2)

    def test_deletion_fails_if_verification_code_too_old(self):
        self.client.force_login(self.user)
        self.client.post(self.url_request_delete)
        verification_code = VerificationCode.objects.get(user=self.user, type=self.type)
        verification_code.created_at = timezone.now() - timedelta(days=8)
        verification_code.save()
        response = self.client.delete(self.url_delete.format(verification_code.code))
        self.assertEqual(response.status_code, status.HTTP_400_BAD_REQUEST)
        self.assertEqual(response.data['code'], ['Verification code has expired'])
        self.assertEqual(len(mail.outbox), 1)


class TestCreateUserErrors(APITestCase):
    def setUp(self):
        self.user = UserFactory()
        self.url = '/api/auth/user/'

    def test_create_user_with_similar_cased_email_fails(self):
        response = self.client.post(self.url, {
            'email': 'fancy@example.com',
            'password': faker.name(),
            'display_name': faker.name()
        })
        self.assertEqual(response.status_code, status.HTTP_201_CREATED)

        response = self.client.post(self.url, {
            'email': 'Fancy@example.com',
            'password': faker.name(),
            'display_name': faker.name()
        })
        self.assertEqual(response.status_code, status.HTTP_400_BAD_REQUEST, response.data)
        self.assertEqual(response.data['email'], ['Similar e-mail exists: fancy@example.com'])


class TestUploadPhoto(APITestCase):
    def setUp(self):
        self.user = UserFactory()
        self.url = '/api/auth/user/'
        self.photo_file = os.path.join(os.path.dirname(__file__), './photo.jpg')

    def test_upload_and_delete_photo(self):
        self.client.force_login(user=self.user)
        response = self.client.get(self.url)
        self.assertTrue('full_size' not in response.data['photo_urls'])

        with open(self.photo_file, 'rb') as photo:
            response = self.client.patch(self.url, {'photo': photo})
            self.assertEqual(response.status_code, status.HTTP_200_OK)

        response = self.client.get(self.url)
        self.assertTrue('full_size' in response.data['photo_urls'])
        self.assertTrue('thumbnail' in response.data['photo_urls'])
        self.assertTrue(response.data['photo_urls']['full_size'].startswith('http://testserver'))

        # delete photo
        response = self.client.patch(self.url, {'photo': None}, format='json')
        self.assertEqual(response.status_code, status.HTTP_200_OK, response.data)

        response = self.client.get(self.url)
        self.assertTrue('full_size' not in response.data['photo_urls'])
        self.assertTrue('thumbnail' not in response.data['photo_urls'])


class TestRejectedAddress(APITestCase):
    def setUp(self):
        self.user = UserFactory()
        self.url_user = '/api/auth/user/'
        self.url_change_email = '/api/auth/password/'
        self.url_request_account_deletion = '/api/auth/user/request_delete/'

        # Mock AnymailMessage to throw error on send
        self.mail_class = email_utils.AnymailMessage
        self._original_send = self.mail_class.send
        self.mail_class.send = MagicMock(side_effect=AnymailAPIError())

    def tearDown(self):
        self.mail_class.send = self._original_send

    def test_sign_up_with_rejected_address_fails(self):
        response = self.client.post(self.url_user, {
            'email': 'bad@test.com',
            'password': faker.name(),
            'display_name': faker.name()
        })
        self.assertEqual(response.status_code, status.HTTP_400_BAD_REQUEST, response.data)

    def test_change_to_rejected_address_fails(self):
        self.client.force_login(user=self.user)
        response = self.client.put(self.url_change_email, {'password': self.user.display_name,
                                                           'new_email': 'bad@test.com'})
        self.assertEqual(response.status_code, status.HTTP_400_BAD_REQUEST, response.data)

    def test_request_account_deletion_fails(self):
        self.client.force_login(user=self.user)
        response = self.client.post(self.url_request_account_deletion)
        self.assertEqual(response.status_code, status.HTTP_400_BAD_REQUEST)
        codes = VerificationCode.objects.filter(user=self.user, type=VerificationCode.ACCOUNT_DELETE)
        self.assertEqual(codes.count(), 0)

    def test_account_deletion_fails(self):
        self.client.force_login(user=self.user)
        code = VerificationCode.objects.create(user=self.user, type=VerificationCode.ACCOUNT_DELETE).code
        response = self.client.delete(self.url_user, {'code': code})
        self.assertEqual(response.status_code, status.HTTP_400_BAD_REQUEST)
        codes = VerificationCode.objects.filter(user=self.user, type=VerificationCode.ACCOUNT_DELETE)
        self.assertEqual(codes.count(), 1)
        self.assertTrue(auth.get_user(self.client).is_authenticated)


class TestSetCurrentGroup(APITestCase):
    def setUp(self):
        self.user = UserFactory()
        self.group = GroupFactory(members=[self.user, ])
        self.unrelated_group = GroupFactory()

    def test_set_current_group_succeeds(self):
        self.client.force_login(user=self.user)
        self.assertEqual(
            self.client.patch('/api/auth/user/', {'current_group': self.group.id}).status_code,
            status.HTTP_200_OK
        )

    def test_set_current_group_as_non_member_fails(self):
        self.client.force_login(user=self.user)
        self.assertEqual(
            self.client.patch('/api/auth/user/', {'current_group': self.unrelated_group.id}).status_code,
            status.HTTP_400_BAD_REQUEST
        )


class TestChangePassword(APITestCase):
    def setUp(self):
        self.user = UserFactory()
        self.url = '/api/auth/password/'
        self.data = {'new_password': 'new_password', 'old_password': self.user.display_name}

    def test_change_succeeds(self):
        self.client.force_login(user=self.user)
        response = self.client.put(self.url, self.data, format='json')
        self.assertEqual(response.status_code, status.HTTP_204_NO_CONTENT, response)

        # User stays logged in
        self.assertTrue(auth.get_user(self.client).is_authenticated)

        # test new password
        self.client.logout()
        self.assertTrue(self.client.login(email=self.user.email, password='new_password'))

    def test_change_with_wrong_password_fails(self):
        self.client.force_login(user=self.user)
        data = {'new_password': self.data['new_password'], 'old_password': 'this_is_wrong'}
        response = self.client.put(self.url, data, format='json')
        self.assertEqual(response.status_code, status.HTTP_400_BAD_REQUEST, response)
        self.assertTrue(self.client.login(email=self.user.email, password=self.user.display_name))

    def test_change_at_user_endpoint_has_no_effect(self):
        self.client.force_login(user=self.user)
        data = self.client.get('/api/auth/user/').data
        data['password'] = 'really_new_shiny'
        self.client.patch('/api/auth/user/', data, format='json')
        self.assertTrue(self.client.login(email=self.user.email, password=self.user.display_name))


class TestChangeEMail(APITestCase):
    def setUp(self):
        self.verified_user = VerifiedUserFactory()
        self.another_user = VerifiedUserFactory()
        self.old_email = self.verified_user.email
        self.new_email = faker.email()
        self.password = self.verified_user.display_name
        self.url = '/api/auth/email/'
        self.url_patch = '/api/auth/user/'
        mail.outbox = []

    def test_patch_fails(self):
        self.client.force_login(user=self.verified_user)
        self.assertTrue(self.verified_user.mail_verified)

        # typical frontend use case of getting, modifying and sending data
        data = self.client.get(self.url_patch).data
        data['email'] = self.new_email
        response = self.client.patch(self.url_patch, data, format='json')

        self.assertEqual(response.status_code, status.HTTP_200_OK, response.data)
        self.assertEqual(self.verified_user.email, self.verified_user.unverified_email)
        self.assertEqual(response.data['email'], self.old_email)
        self.assertEqual(len(mail.outbox), 0)

    def test_change_succeeds(self):
        self.client.force_login(user=self.verified_user)
        self.assertTrue(self.verified_user.mail_verified)

        response = self.client.put(self.url, {'password': self.password, 'new_email': self.new_email})

        self.assertEqual(response.status_code, status.HTTP_204_NO_CONTENT)
        self.assertEqual(len(mail.outbox), 2)
<<<<<<< HEAD
        self.assertIn('Your email address changed!', mail.outbox[0].subject)
        self.assertEqual(mail.outbox[0].to, [self.old_email], 'error: change notice sent to wrong address')
=======
        self.assertIn('Your email address changed', mail.outbox[0].subject)
        self.assertEqual(mail.outbox[0].to, [old_email], 'error: change notice sent to wrong address')
>>>>>>> 1dbc60b4
        self.assertIn('Please verify your email', mail.outbox[1].subject)
        self.assertEqual(
            mail.outbox[1].to,
            [self.new_email],
            'error: verification request sent to wrong address'
        )
        self.assertNotIn('Thank you for signing up', mail.outbox[1].body)

        self.verified_user.refresh_from_db()
        self.assertFalse(self.verified_user.mail_verified)
        self.assertEqual(self.verified_user.email, self.old_email)
        self.assertEqual(self.verified_user.unverified_email, self.new_email)

        self.verified_user.verify_mail()
        self.verified_user.refresh_from_db()
        self.assertTrue(self.verified_user.mail_verified)
        self.assertEqual(self.verified_user.email, self.new_email)
        response = self.client.get(self.url_patch)
        self.assertEqual(response.data['email'], self.new_email)

    def test_change_without_password_fails(self):
        self.client.force_login(user=self.verified_user)
        response = self.client.put(self.url, {'new_email': self.new_email})
        self.assertEqual(response.status_code, status.HTTP_400_BAD_REQUEST)
        response = self.client.put(self.url, {'password': '', 'new_email': self.new_email})
        self.assertEqual(response.status_code, status.HTTP_400_BAD_REQUEST)
        self.assertEqual(len(mail.outbox), 0)

    def test_change_with_wrong_password_fails(self):
        self.client.force_login(user=self.verified_user)
        response = self.client.put(self.url, {'password': 'wrong', 'new_email': self.new_email})
        self.assertEqual(response.status_code, status.HTTP_400_BAD_REQUEST)
        self.assertEqual(len(mail.outbox), 0)

    def test_change_to_existing_mail_fails(self):
        self.client.force_login(user=self.verified_user)
        response = self.client.put(self.url, {'password': self.password, 'new_email': self.another_user.email})
        self.assertEqual(response.status_code, status.HTTP_400_BAD_REQUEST)
        self.assertEqual(len(mail.outbox), 0)

    def test_change_to_existing_similar_mail_fails(self):
        self.client.force_login(user=self.verified_user)
        similar_mail = self.another_user.email[0].swapcase() + self.another_user.email[1:]
        response = self.client.put(self.url, {'password': self.password, 'new_email': similar_mail})
        self.assertEqual(response.status_code, status.HTTP_400_BAD_REQUEST)
        self.assertEqual(response.data['new_email'], ['Similar e-mail exists: ' + self.another_user.email])
        self.assertEqual(len(mail.outbox), 0)

    def test_change_to_similar_mail_succeeds(self):
        self.client.force_login(user=self.verified_user)
        similar_mail = self.verified_user.email[0].swapcase() + self.verified_user.email[1:]
        response = self.client.put(self.url, {'password': self.password, 'new_email': similar_mail})
        self.assertEqual(response.status_code, status.HTTP_204_NO_CONTENT)
        self.assertEqual(len(mail.outbox), 2)

    def test_restore_email_succeeds(self):
        self.client.force_login(user=self.verified_user)

        response = self.client.put(self.url, {'password': self.password, 'new_email': self.new_email})
        self.assertEqual(response.status_code, status.HTTP_204_NO_CONTENT)
        self.assertEqual(len(mail.outbox), 2)
        mail.outbox.clear()
<<<<<<< HEAD

        response = self.client.put(self.url, {'password': self.password, 'new_email': self.old_email})
        self.assertEqual(response.status_code, status.HTTP_204_NO_CONTENT)
        self.assertEqual(len(mail.outbox), 0)
        self.assertEqual(self.verified_user.email, self.old_email)
        self.assertEqual(self.verified_user.unverified_email, self.old_email)
        self.assertTrue(self.verified_user.mail_verified)
=======
        response = self.client.patch(self.url, {'email': original})
        self.assertEqual(response.status_code, status.HTTP_200_OK)
        self.assertEqual(len(mail.outbox), 2)
        self.assertIn('Your email address changed', mail.outbox[0].subject)
        self.assertEqual(response.data['email'], original)
        self.assertEqual(response.data['mail_verified'], False)
>>>>>>> 1dbc60b4

    def test_dont_change_email(self):
        self.client.force_login(user=self.verified_user)
        response = self.client.put(self.url, {'password': self.password, 'new_email': self.old_email})
        self.assertEqual(response.status_code, status.HTTP_204_NO_CONTENT)
        self.assertEqual(len(mail.outbox), 0)

    def test_changing_sensitive_fields_is_forbidden(self):
        self.client.force_login(user=self.verified_user)
        response = self.client.get(self.url_patch)
        original = response.data

        response = self.client.patch(self.url_patch, {'unverified_email': faker.email()})
        self.assertEqual(response.data['unverified_email'], original['unverified_email'])

        response = self.client.patch(self.url_patch, {'mail_verified': False})
        self.assertEqual(response.data['mail_verified'], True)


class TestEMailVerification(APITestCase):
    def setUp(self):
        self.user = UserFactory()
        self.url = '/api/auth/email/verify/'
        self.type = VerificationCode.EMAIL_VERIFICATION

    def test_verify_mail_succeeds(self):
        code = VerificationCode.objects.get(user=self.user, type=self.type).code
        response = self.client.post(self.url, {'code': code})
        self.assertEqual(response.data, {})
        self.assertEqual(response.status_code, status.HTTP_204_NO_CONTENT)

    def test_verify_mail_fails_with_wrong_verification_code(self):
        self.client.force_login(user=self.user)
        response = self.client.post(self.url, {'code': 'w' * 40})
        self.assertEqual(response.data['code'], ['Verification code is invalid'])
        self.assertEqual(response.status_code, status.HTTP_400_BAD_REQUEST)

    def test_verify_mail_fails_if_verification_code_too_old(self):
        verification_code = VerificationCode.objects.get(user=self.user, type=self.type)
        backup = verification_code.created_at
        verification_code.created_at = timezone.now() - timedelta(days=8)
        verification_code.save()
        response = self.client.post(self.url, {'code': verification_code.code})
        self.assertEqual(response.data['code'], ['Verification code has expired'])
        self.assertEqual(response.status_code, status.HTTP_400_BAD_REQUEST)
        verification_code.created_at = backup
        verification_code.save()

    def test_verify_mail_fails_if_already_verified(self):
        code = VerificationCode.objects.get(user=self.user, type=VerificationCode.EMAIL_VERIFICATION).code
        self.client.post(self.url, {'code': code})
        response = self.client.post(self.url, {'code': code})
        self.assertEqual(response.data['code'], ['Verification code is invalid'])
        # We send an HTTP_400_BAD_REQUEST instead of an HTTP_403_FORBIDDEN simply because
        # if the user is not logged in, we cannot identify him/her
        # (we delete verification codes right after usage).
        self.assertEqual(response.status_code, status.HTTP_400_BAD_REQUEST)

    def test_verify_mail_fails_without_verification_code(self):
        response = self.client.post(self.url)
        self.assertEqual(response.data, {'code': ['This field is required.']})
        self.assertEqual(response.status_code, status.HTTP_400_BAD_REQUEST)


class TestResendEMailVerificationCode(APITestCase):
    def setUp(self):
        self.user = UserFactory()
        self.verified_user = VerifiedUserFactory()
        self.url = '/api/auth/email/resend_verification_code/'
        mail.outbox = []

    def test_resend_mail_verification_code_succeeds(self):
        self.client.force_login(user=self.user)
        response = self.client.post(self.url)
        self.assertEqual(response.status_code, status.HTTP_204_NO_CONTENT)
        self.assertEqual(len(mail.outbox), 1)
        self.assertIn('Please verify your email', mail.outbox[0].subject)
        self.assertEqual(mail.outbox[0].to, [self.user.email])
        self.assertNotIn('Thank you for signing up', mail.outbox[0].body)

    def test_resend_mail_verification_code_fails_if_already_verified(self):
        self.client.force_login(user=self.verified_user)
        response = self.client.post(self.url)
        self.assertEqual(response.data['detail'], 'Mail is already verified.')
        self.assertEqual(response.status_code, status.HTTP_403_FORBIDDEN)

    def test_resend_mail_verification_code_fails_if_not_logged_in(self):
        response = self.client.post(self.url)
        self.assertEqual(response.status_code, status.HTTP_403_FORBIDDEN)<|MERGE_RESOLUTION|>--- conflicted
+++ resolved
@@ -140,7 +140,7 @@
         self.assertTrue(self.past_pickupdate.collectors.get_queryset().filter(id=self.user.id).exists())
 
         self.assertEqual(len(mail.outbox), 2)
-        self.assertIn('Your account was deleted', mail.outbox[1].subject)
+        self.assertIn('Account successfully deleted', mail.outbox[1].subject)
         self.assertEqual(mail.outbox[1].to, [self.user.email])
 
         # actions are disabled when user is deleted
@@ -367,13 +367,8 @@
 
         self.assertEqual(response.status_code, status.HTTP_204_NO_CONTENT)
         self.assertEqual(len(mail.outbox), 2)
-<<<<<<< HEAD
-        self.assertIn('Your email address changed!', mail.outbox[0].subject)
+        self.assertIn('Your email address changed', mail.outbox[0].subject)
         self.assertEqual(mail.outbox[0].to, [self.old_email], 'error: change notice sent to wrong address')
-=======
-        self.assertIn('Your email address changed', mail.outbox[0].subject)
-        self.assertEqual(mail.outbox[0].to, [old_email], 'error: change notice sent to wrong address')
->>>>>>> 1dbc60b4
         self.assertIn('Please verify your email', mail.outbox[1].subject)
         self.assertEqual(
             mail.outbox[1].to,
@@ -436,7 +431,6 @@
         self.assertEqual(response.status_code, status.HTTP_204_NO_CONTENT)
         self.assertEqual(len(mail.outbox), 2)
         mail.outbox.clear()
-<<<<<<< HEAD
 
         response = self.client.put(self.url, {'password': self.password, 'new_email': self.old_email})
         self.assertEqual(response.status_code, status.HTTP_204_NO_CONTENT)
@@ -444,14 +438,6 @@
         self.assertEqual(self.verified_user.email, self.old_email)
         self.assertEqual(self.verified_user.unverified_email, self.old_email)
         self.assertTrue(self.verified_user.mail_verified)
-=======
-        response = self.client.patch(self.url, {'email': original})
-        self.assertEqual(response.status_code, status.HTTP_200_OK)
-        self.assertEqual(len(mail.outbox), 2)
-        self.assertIn('Your email address changed', mail.outbox[0].subject)
-        self.assertEqual(response.data['email'], original)
-        self.assertEqual(response.data['mail_verified'], False)
->>>>>>> 1dbc60b4
 
     def test_dont_change_email(self):
         self.client.force_login(user=self.verified_user)
