--- conflicted
+++ resolved
@@ -307,11 +307,7 @@
 class TestSetCurrentGroup(APITestCase):
     def setUp(self):
         self.user = UserFactory()
-<<<<<<< HEAD
         self.group = GroupFactory(editors=[self.user])
-=======
-        self.group = GroupFactory(members=[self.user])
->>>>>>> 75442cf4
         self.unrelated_group = GroupFactory()
 
     def test_set_current_group_succeeds(self):
