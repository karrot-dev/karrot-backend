--- conflicted
+++ resolved
@@ -6,15 +6,9 @@
 #, fuzzy
 msgid ""
 msgstr ""
-<<<<<<< HEAD
-"Project-Id-Version: PACKAGE VERSION\n"
-"Report-Msgid-Bugs-To: \n"
-"POT-Creation-Date: 2018-08-04 19:21+0000\n"
-=======
 "Project-Id-Version: PROJECT VERSION\n"
 "Report-Msgid-Bugs-To: EMAIL@ADDRESS\n"
-"POT-Creation-Date: 2018-08-05 17:36+0000\n"
->>>>>>> 44dc5b73
+"POT-Creation-Date: 2018-08-06 14:25+0000\n"
 "PO-Revision-Date: YEAR-MO-DA HO:MI+ZONE\n"
 "Last-Translator: FULL NAME <EMAIL@ADDRESS>\n"
 "Language-Team: LANGUAGE <LL@li.org>\n"
@@ -27,7 +21,6 @@
 msgid "You need to have a verified email address"
 msgstr ""
 
-<<<<<<< HEAD
 #: foodsaving/applications/api.py:25 foodsaving/groups/api.py:57
 #: foodsaving/invitations/serializers.py:27
 #: foodsaving/pickups/permissions.py:67 foodsaving/pickups/serializers.py:38
@@ -40,17 +33,15 @@
 msgid "You need to be the applicant"
 msgstr ""
 
-=======
->>>>>>> 44dc5b73
-#: foodsaving/applications/serializers.py:40
+#: foodsaving/applications/serializers.py:42
 msgid "Application is already pending"
 msgstr ""
 
-#: foodsaving/applications/serializers.py:45
+#: foodsaving/applications/serializers.py:47
 msgid "You are already member of the group"
 msgstr ""
 
-#: foodsaving/applications/serializers.py:47
+#: foodsaving/applications/serializers.py:49
 msgid "You cannot apply to open groups"
 msgstr ""
 
@@ -224,27 +215,15 @@
 msgid "Playground"
 msgstr ""
 
-<<<<<<< HEAD
-#: foodsaving/groups/serializers.py:108 foodsaving/groups/serializers.py:187
+#: foodsaving/groups/serializers.py:102 foodsaving/groups/serializers.py:181
 msgid "You cannot manage agreements"
 msgstr ""
 
-#: foodsaving/groups/serializers.py:110
+#: foodsaving/groups/serializers.py:104
 msgid "Agreement is not for this group"
 msgstr ""
 
-#: foodsaving/groups/serializers.py:185
-=======
-#: foodsaving/groups/serializers.py:103 foodsaving/groups/serializers.py:179
-msgid "You cannot manage agreements"
-msgstr ""
-
-#: foodsaving/groups/serializers.py:105
-msgid "Agreement is not for this group"
-msgstr ""
-
-#: foodsaving/groups/serializers.py:177
->>>>>>> 44dc5b73
+#: foodsaving/groups/serializers.py:179
 msgid "You are not in this group"
 msgstr ""
 
@@ -312,11 +291,7 @@
 
 #: foodsaving/groups/templates/group_summary.html.jinja2:171
 #, python-format
-<<<<<<< HEAD
 msgid "%(weight)s kg from <a href=\"%(store_url)s\">%(store_name)s</a>"
-=======
-msgid "%(weight)s kg from <a href=\"%(store_url)s\">%(store_name)s</a>\n"
->>>>>>> 44dc5b73
 msgstr ""
 
 #: foodsaving/groups/templates/group_summary.html.jinja2:184
@@ -351,6 +326,13 @@
 msgid "You became editor in %(group_name)s!"
 msgstr ""
 
+#: foodsaving/groups/templates/user_became_editor.html.jinja2:123
+msgid ""
+"You've received enough trust from fellow group members to grant you "
+"<strong>editing permissions</strong>. For example, you can now modify "
+"your group, stores and pickup dates, or create new ones."
+msgstr ""
+
 #: foodsaving/groups/templates/user_became_editor.html.jinja2:129
 msgid "Use your power wisely!"
 msgstr ""
@@ -359,15 +341,14 @@
 #: foodsaving/groups/templates/user_inactive_in_group.html.jinja2:131
 #, python-format
 msgid ""
-"You are receiving this because you are a member of <strong>%(group_name)s</"
-"strong>."
+"You are receiving this because you are a member of "
+"<strong>%(group_name)s</strong>."
 msgstr ""
 
 #: foodsaving/groups/templates/user_became_editor.html.jinja2:132
 #: foodsaving/groups/templates/user_inactive_in_group.html.jinja2:132
 #, python-format
-msgid ""
-"You can leave the group from the <a href=\"%(group_url)s\">group page</a>."
+msgid "You can leave the group from the <a href=\"%(group_url)s\">group page</a>."
 msgstr ""
 
 #: foodsaving/groups/templates/user_inactive_in_group.html.jinja2:120
@@ -391,21 +372,6 @@
 "                                again."
 msgstr ""
 
-<<<<<<< HEAD
-=======
-#: foodsaving/groups/templates/user_inactive_in_group.html.jinja2:131
-#, python-format
-msgid ""
-"You are receiving this because you are a member of "
-"<strong>%(group_name)s</strong>."
-msgstr ""
-
-#: foodsaving/groups/templates/user_inactive_in_group.html.jinja2:132
-#, python-format
-msgid "You can leave the group from the <a href=\"%(group_url)s\">group page</a>."
-msgstr ""
-
->>>>>>> 44dc5b73
 #: foodsaving/groups/templates/user_inactive_in_group.subject.jinja2:1
 #, python-format
 msgid "%(group_name)s is missing you!"
@@ -516,9 +482,7 @@
 
 #: foodsaving/pickups/templates/pickup_notification.html.jinja2:130
 #, python-format
-msgid ""
-"                                                    "
-"%(empty_collectors_count)s/%(max_collectors)s remaining\n"
+msgid "%(empty_collectors_count)s/%(max_collectors)s remaining"
 msgstr ""
 
 #: foodsaving/pickups/templates/pickup_notification.html.jinja2:145
@@ -649,11 +613,7 @@
 #, python-format
 msgid ""
 "You requested to change your email address from %(old_email)s to "
-<<<<<<< HEAD
 "%(new_email)s"
-=======
-"%(new_email)s\n"
->>>>>>> 44dc5b73
 msgstr ""
 
 #: foodsaving/users/templates/changemail_request.html.jinja2:123
