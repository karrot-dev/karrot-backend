# Translations template for PROJECT.
# Copyright (C) 2018 ORGANIZATION
# This file is distributed under the same license as the PROJECT project.
# FIRST AUTHOR <EMAIL@ADDRESS>, 2018.
#
#, fuzzy
msgid ""
msgstr ""
"Project-Id-Version: PROJECT VERSION\n"
"Report-Msgid-Bugs-To: EMAIL@ADDRESS\n"
<<<<<<< HEAD
"POT-Creation-Date: 2018-08-08 15:06+0000\n"
=======
"POT-Creation-Date: 2018-08-26 10:30+0000\n"
>>>>>>> 1c33179e
"PO-Revision-Date: YEAR-MO-DA HO:MI+ZONE\n"
"Last-Translator: FULL NAME <EMAIL@ADDRESS>\n"
"Language-Team: LANGUAGE <LL@li.org>\n"
"MIME-Version: 1.0\n"
"Content-Type: text/plain; charset=utf-8\n"
"Content-Transfer-Encoding: 8bit\n"
"Generated-By: Babel 2.6.0\n"

#: foodsaving/applications/api.py:15
msgid "You need to have a verified email address"
msgstr ""

#: foodsaving/applications/api.py:24 foodsaving/groups/api.py:57
#: foodsaving/invitations/serializers.py:27
#: foodsaving/pickups/permissions.py:67 foodsaving/pickups/serializers.py:38
#: foodsaving/pickups/serializers.py:190 foodsaving/stores/api.py:18
#: foodsaving/stores/serializers.py:82
msgid "You need to be a group editor"
msgstr ""

#: foodsaving/applications/api.py:32
msgid "You need to be the applicant"
msgstr ""

#: foodsaving/applications/serializers.py:42
msgid "Application is already pending"
msgstr ""

#: foodsaving/applications/serializers.py:47
msgid "You are already member of the group"
msgstr ""

#: foodsaving/applications/serializers.py:49
msgid "You cannot apply to open groups"
msgstr ""

#: foodsaving/applications/templates/application_accepted.html.jinja2:4
#: foodsaving/applications/templates/application_accepted.html.jinja2:119
#: foodsaving/applications/templates/application_accepted.subject.jinja2:1
#, python-format
msgid "Your application to join %(group_name)s was accepted"
msgstr ""

#: foodsaving/applications/templates/application_accepted.html.jinja2:119
#: foodsaving/groups/templates/user_inactive_in_group.html.jinja2:130
#, python-format
msgid "Visit %(group_name)s"
msgstr ""

#: foodsaving/applications/templates/application_declined.html.jinja2:4
#: foodsaving/applications/templates/application_declined.html.jinja2:119
#: foodsaving/applications/templates/application_declined.subject.jinja2:1
#, python-format
msgid "Your application to join %(group_name)s was declined"
msgstr ""

#: foodsaving/applications/templates/new_application.html.jinja2:4
#: foodsaving/applications/templates/new_application.html.jinja2:119
#: foodsaving/applications/templates/new_application.subject.jinja2:1
#, python-format
msgid "%(user_name)s wants to join %(group_name)s"
msgstr ""

#: foodsaving/applications/templates/new_application.html.jinja2:121
msgid "Questions asked by your group"
msgstr ""

#: foodsaving/applications/templates/new_application.html.jinja2:126
#, python-format
msgid ""
"You can edit the questions for new applications on the <a "
"href=\"%(group_edit_url)s\">group edit page</a>."
msgstr ""

#: foodsaving/applications/templates/new_application.html.jinja2:128
#, python-format
msgid "Answers from %(user_name)s"
msgstr ""

#: foodsaving/applications/templates/new_application.html.jinja2:132
msgid "View applications"
msgstr ""

#: foodsaving/applications/templates/new_application.html.jinja2:133
msgid ""
"You are receiving this because you are subscribed to <strong>User "
"application</strong> emails for this group."
msgstr ""

#: foodsaving/applications/templates/new_application.html.jinja2:134
#: foodsaving/groups/templates/group_summary.html.jinja2:193
#: foodsaving/pickups/templates/pickup_notification.html.jinja2:197
msgid "Click here to unsubscribe"
msgstr ""

#: foodsaving/applications/templates/new_application.html.jinja2:137
#: foodsaving/conversations/templates/conversation_message_notification.html.jinja2:104
#, python-format
msgid ""
"Reply to this email directly, <a href=\"%(conversation_url)s\">view it on"
" %(site_name)s</a>, or <a href=\"%(mute_url)s\">mute the "
"conversation</a>."
msgstr ""

#: foodsaving/conversations/api.py:50
#: foodsaving/conversations/serializers.py:154
#: foodsaving/conversations/serializers.py:211
msgid "You are not in this conversation"
msgstr ""

#: foodsaving/conversations/api.py:72
msgid "You are not the author of this message"
msgstr ""

#: foodsaving/conversations/api.py:81
#, python-format
msgid ""
"You can't edit a message more than %(days_number)s days after its "
"creation."
msgstr ""

#: foodsaving/conversations/api.py:251
msgid "Must be first in thread"
msgstr ""

#: foodsaving/conversations/api.py:254
msgid "You are not a participant in this thread"
msgstr ""

#: foodsaving/conversations/emails.py:129
#: foodsaving/conversations/emails.py:132
#, python-format
msgid "Pickup %(date)s"
msgstr ""

#: foodsaving/conversations/emails.py:192
#, python-format
msgid "New message in application of %(user_name)s to %(group_name)s"
msgstr ""

#: foodsaving/conversations/emails.py:197
#, python-format
msgid "New message in your application to %(group_name)s"
msgstr ""

#: foodsaving/conversations/serializers.py:162
msgid "You cannot change the thread of a message"
msgstr ""

#: foodsaving/conversations/serializers.py:169
msgid "Thread is not in the same conversation"
msgstr ""

#: foodsaving/conversations/serializers.py:173
msgid "You can only reply to Group messages"
msgstr ""

#: foodsaving/conversations/serializers.py:177
msgid "You cannot reply to replies"
msgstr ""

#: foodsaving/conversations/templates/conversation_message_notification.html.jinja2:103
msgid "You are receiving this because you are subscribed to this conversation."
msgstr ""

#: foodsaving/conversations/templates/thread_message_notification.html.jinja2:102
msgid "In reply to:"
msgstr ""

#: foodsaving/conversations/templates/thread_message_notification.html.jinja2:107
msgid ""
"You are receiving this because you are subscribed to replies in this "
"conversation."
msgstr ""

#: foodsaving/conversations/templates/thread_message_notification.html.jinja2:108
#, python-format
msgid ""
"Reply to this email directly, <a href=\"%(thread_url)s\">view replies on "
"%(site_name)s</a>, or <a href=\"%(mute_url)s\">mute further replies</a>."
msgstr ""

#: foodsaving/groups/api.py:28
msgid "You are already a member."
msgstr ""

#: foodsaving/groups/api.py:35
msgid "You can only join open groups."
msgstr ""

#: foodsaving/groups/api.py:42
msgid "You do not have permission to update memberships."
msgstr ""

#: foodsaving/groups/api.py:50
msgid "You cannot give trust to yourself"
msgstr ""

#: foodsaving/groups/api.py:198
msgid "You already gave trust to this user"
msgstr ""

#: foodsaving/groups/serializers.py:24
msgid "Unknown timezone"
msgstr ""

#: foodsaving/groups/serializers.py:32
msgid "Playground"
msgstr ""

#: foodsaving/groups/serializers.py:102 foodsaving/groups/serializers.py:181
msgid "You cannot manage agreements"
msgstr ""

#: foodsaving/groups/serializers.py:104
msgid "Agreement is not for this group"
msgstr ""

#: foodsaving/groups/serializers.py:179
msgid "You are not in this group"
msgstr ""

#: foodsaving/groups/templates/default_application_questions.nopreview.jinja2:1
msgid ""
"Hey there! Before you can join our group we'd like to know a bit about "
"you and your motivation. Please tell us how you got to know about us and "
"what you wish to do here!"
msgstr ""

#: foodsaving/groups/templates/group_summary.html.jinja2:4
#: foodsaving/groups/templates/group_summary.html.jinja2:119
#, python-format
msgid "%(group_name)s weekly summary"
msgstr ""

#: foodsaving/groups/templates/group_summary.html.jinja2:121
msgid ""
"Hope you are having a good weekend! Here's a summary of what happened in "
"your group last week"
msgstr ""

#: foodsaving/groups/templates/group_summary.html.jinja2:125
#, python-format
msgid "%(pickups_done_count)s pickups were done"
msgstr ""

#: foodsaving/groups/templates/group_summary.html.jinja2:127
msgid "no pickups were done"
msgstr ""

#: foodsaving/groups/templates/group_summary.html.jinja2:131
#, python-format
msgid "%(pickups_missed_count)s pickups were missed"
msgstr ""

#: foodsaving/groups/templates/group_summary.html.jinja2:134
msgid "no pickups were missed"
msgstr ""

#: foodsaving/groups/templates/group_summary.html.jinja2:140
#, python-format
msgid "%(new_user_count)s people joined the group"
msgstr ""

#: foodsaving/groups/templates/group_summary.html.jinja2:148
#, python-format
msgid "%(feedbacks_count)s pickup feedbacks were given"
msgstr ""

#: foodsaving/groups/templates/group_summary.html.jinja2:150
msgid "no feedback was given"
msgstr ""

#: foodsaving/groups/templates/group_summary.html.jinja2:154
#, python-format
msgid "%(sent_messages_count)s messages were sent"
msgstr ""

#: foodsaving/groups/templates/group_summary.html.jinja2:156
msgid "no messages were sent"
msgstr ""

#: foodsaving/groups/templates/group_summary.html.jinja2:163
msgid "Pickup feedback"
msgstr ""

#: foodsaving/groups/templates/group_summary.html.jinja2:171
#, python-format
msgid "%(weight)s kg from <a href=\"%(store_url)s\">%(store_name)s</a>"
msgstr ""

#: foodsaving/groups/templates/group_summary.html.jinja2:184
msgid "Here's what was said last week"
msgstr ""

#: foodsaving/groups/templates/group_summary.html.jinja2:192
msgid ""
"You are receiving this because you are subscribed to <strong>Weekly "
"summary</strong> emails for this group."
msgstr ""

#: foodsaving/groups/templates/group_summary.subject.jinja2:1
#, python-format
msgid "%(group_name)s updates for the week of %(day)s"
msgstr ""

#: foodsaving/groups/templates/playground_public_description.nopreview.jinja2:1
msgid ""
"Welcome to **karrot**!\n"
"\n"
"Come in, click around and do whatever you feel like! :carrot: No need to "
"worry, nothing can be broken here! :)\n"
"\n"
"All email notifications are disabled by default."
msgstr ""

<<<<<<< HEAD
#: foodsaving/groups/templates/user_became_editor.html.jinja2:4
#: foodsaving/groups/templates/user_became_editor.html.jinja2:120
#: foodsaving/groups/templates/user_became_editor.subject.jinja2:1
#, python-format
msgid "You became editor in %(group_name)s!"
msgstr ""

#: foodsaving/groups/templates/user_became_editor.html.jinja2:123
msgid ""
"You've received enough trust from fellow group members to grant you "
"<strong>editing permissions</strong>. For example, you can now modify "
"your group, stores and pickup dates, or create new ones."
msgstr ""

#: foodsaving/groups/templates/user_became_editor.html.jinja2:129
msgid "Use your power wisely!"
msgstr ""

#: foodsaving/groups/templates/user_became_editor.html.jinja2:131
#: foodsaving/groups/templates/user_inactive_in_group.html.jinja2:131
#, python-format
msgid ""
"You are receiving this because you are a member of "
"<strong>%(group_name)s</strong>."
msgstr ""

#: foodsaving/groups/templates/user_became_editor.html.jinja2:132
#: foodsaving/groups/templates/user_inactive_in_group.html.jinja2:132
#, python-format
msgid "You can leave the group from the <a href=\"%(group_url)s\">group page</a>."
msgstr ""

=======
>>>>>>> 1c33179e
#: foodsaving/groups/templates/user_inactive_in_group.html.jinja2:120
msgid "Hey, we're missing you!"
msgstr ""

#: foodsaving/groups/templates/user_inactive_in_group.html.jinja2:123
#, python-format
msgid ""
"It looks like you've not visited the\n"
"                                <a "
"href=\"%(group_url)s\">%(group_name)s</a> group for over "
"%(num_days_inactive)s\n"
"                                days."
msgstr ""

#: foodsaving/groups/templates/user_inactive_in_group.html.jinja2:128
msgid ""
"We've marked you as inactive, but you can reactivate by simply visiting "
"the group\n"
"                                again."
msgstr ""

#: foodsaving/groups/templates/user_inactive_in_group.html.jinja2:131
#, python-format
msgid ""
"You are receiving this because you are a member of "
"<strong>%(group_name)s</strong>."
msgstr ""

#: foodsaving/groups/templates/user_inactive_in_group.html.jinja2:132
#, python-format
msgid "You can leave the group from the <a href=\"%(group_url)s\">group page</a>."
msgstr ""

#: foodsaving/groups/templates/user_inactive_in_group.subject.jinja2:1
#, python-format
msgid "%(group_name)s is missing you!"
msgstr ""

#: foodsaving/invitations/serializers.py:19
msgid "An invitation has already been sent to this e-mail address"
msgstr ""

#: foodsaving/invitations/serializers.py:25 foodsaving/stores/serializers.py:80
msgid "You are not a member of this group."
msgstr ""

#: foodsaving/invitations/serializers.py:32
msgid "User is already member of group"
msgstr ""

#: foodsaving/invitations/templates/emailinvitation.html.jinja2:4
#: foodsaving/invitations/templates/emailinvitation.subject.jinja2:1
#, python-format
msgid "Invitation to join %(group_name)s"
msgstr ""

#: foodsaving/invitations/templates/emailinvitation.html.jinja2:119
#, python-format
msgid "You're invited to join %(group_name)s!"
msgstr ""

#: foodsaving/invitations/templates/emailinvitation.html.jinja2:119
#, python-format
msgid ""
"%(invited_by_name)s invited you to join the \"%(group_name)s\" community "
"on %(site_name)s!"
msgstr ""

#: foodsaving/invitations/templates/emailinvitation.html.jinja2:120
msgid "If you'd like to join, please click the link below:"
msgstr ""

#: foodsaving/invitations/templates/emailinvitation.html.jinja2:120
msgid "Follow the invitation"
msgstr ""

#: foodsaving/pickups/permissions.py:7
msgid "The pickup date is in the past."
msgstr ""

#: foodsaving/pickups/permissions.py:18
msgid "You can only delete empty pickup dates."
msgstr ""

#: foodsaving/pickups/permissions.py:27
msgid "You have not joined this pickup date."
msgstr ""

#: foodsaving/pickups/permissions.py:34
msgid "You have already joined this pickup date."
msgstr ""

#: foodsaving/pickups/permissions.py:41
msgid "Pickup date is already full."
msgstr ""

#: foodsaving/pickups/permissions.py:48
msgid "This feedback is given by another user."
msgstr ""

#: foodsaving/pickups/permissions.py:57 foodsaving/pickups/serializers.py:247
#, python-format
msgid "You can't give feedback for pickups more than %(days_number)s days ago."
msgstr ""

#: foodsaving/pickups/serializers.py:36 foodsaving/pickups/serializers.py:192
#: foodsaving/pickups/serializers.py:240
msgid "You are not member of the store's group."
msgstr ""

#: foodsaving/pickups/serializers.py:93
msgid "The date should be in the future."
msgstr ""

#: foodsaving/pickups/serializers.py:203
msgid "Invalid recurrence rule."
msgstr ""

#: foodsaving/pickups/serializers.py:205
msgid "Only single recurrence rules are allowed."
msgstr ""

#: foodsaving/pickups/serializers.py:242
msgid "The pickup is not done yet"
msgstr ""

#: foodsaving/pickups/serializers.py:244
msgid "You aren't assigned to the pickup."
msgstr ""

#: foodsaving/pickups/serializers.py:261
msgid "Both comment and weight cannot be blank."
msgstr ""

#: foodsaving/pickups/templates/pickup_notification.html.jinja2:4
#: foodsaving/pickups/templates/pickup_notification.html.jinja2:141
#: foodsaving/pickups/templates/pickup_notification.subject.jinja2:1
#, python-format
msgid "%(group_name)s upcoming pickups"
msgstr ""

#: foodsaving/pickups/templates/pickup_notification.html.jinja2:130
#, python-format
msgid "%(empty_collectors_count)s/%(max_collectors)s remaining"
msgstr ""

#: foodsaving/pickups/templates/pickup_notification.html.jinja2:145
msgid "Tonight"
msgstr ""

#: foodsaving/pickups/templates/pickup_notification.html.jinja2:149
msgid "The day is not over, there are still pickups to be done!"
msgstr ""

#: foodsaving/pickups/templates/pickup_notification.html.jinja2:152
#: foodsaving/pickups/templates/pickup_notification.html.jinja2:180
msgid "You are signed up for"
msgstr ""

#: foodsaving/pickups/templates/pickup_notification.html.jinja2:157
#: foodsaving/pickups/templates/pickup_notification.html.jinja2:185
msgid "No-one is yet signed up for"
msgstr ""

#: foodsaving/pickups/templates/pickup_notification.html.jinja2:162
#: foodsaving/pickups/templates/pickup_notification.html.jinja2:190
msgid "There is still space available for"
msgstr ""

#: foodsaving/pickups/templates/pickup_notification.html.jinja2:175
msgid "Tomorrow"
msgstr ""

#: foodsaving/pickups/templates/pickup_notification.html.jinja2:195
msgid ""
"You are receiving this because you are subscribed to\n"
"                                <strong>Pickup notification</strong> "
"emails for this group."
msgstr ""

#: foodsaving/stores/serializers.py:87
msgid "Set at least one week in advance"
msgstr ""

#: foodsaving/userauth/api.py:92 foodsaving/userauth/serializers.py:71
#: foodsaving/userauth/serializers.py:116
#: foodsaving/userauth/serializers.py:137
#: foodsaving/userauth/serializers.py:166
#: foodsaving/userauth/serializers.py:187
msgid "We could not send you an e-mail."
msgstr ""

#: foodsaving/userauth/permissions.py:6
msgid "Mail is already verified."
msgstr ""

#: foodsaving/userauth/serializers.py:58 foodsaving/userauth/serializers.py:153
msgid "Similar e-mail exists: "
msgstr ""

#: foodsaving/userauth/serializers.py:94
msgid "Verification code is invalid"
msgstr ""

#: foodsaving/userauth/serializers.py:97
msgid "Verification code has expired"
msgstr ""

#: foodsaving/userauth/serializers.py:130
#: foodsaving/userauth/serializers.py:147
msgid "Wrong password"
msgstr ""

#: foodsaving/userauth/serializers.py:179
msgid "Unknown e-mail address"
msgstr ""

#: foodsaving/users/templates/accountdelete_request.html.jinja2:4
#: foodsaving/users/templates/accountdelete_request.subject.jinja2:1
msgid "Request to delete your account"
msgstr ""

#: foodsaving/users/templates/accountdelete_request.html.jinja2:119
#, python-format
msgid "You requested to delete your account on %(site_name)s!"
msgstr ""

#: foodsaving/users/templates/accountdelete_request.html.jinja2:119
msgid ""
"We're sad to hear that you want to delete your account, could we have "
"done anything better?"
msgstr ""

#: foodsaving/users/templates/accountdelete_request.html.jinja2:120
msgid "Anyhow, you can finish the deletion by clicking the link below:"
msgstr ""

#: foodsaving/users/templates/accountdelete_request.html.jinja2:120
msgid "Delete your account"
msgstr ""

#: foodsaving/users/templates/accountdelete_request.html.jinja2:120
msgid "If you changed your mind, you can simply ignore this e-mail."
msgstr ""

#: foodsaving/users/templates/accountdelete_success.html.jinja2:4
#: foodsaving/users/templates/accountdelete_success.subject.jinja2:1
msgid "Account successfully deleted"
msgstr ""

#: foodsaving/users/templates/accountdelete_success.html.jinja2:119
#, python-format
msgid "Your account on %(site_name)s was successfully deleted!"
msgstr ""

#: foodsaving/users/templates/accountdelete_success.html.jinja2:119
msgid ""
"We're still sad that you saw it necessary to delete your account, but "
"we're happy to tell you that your request was met without any problems."
msgstr ""

#: foodsaving/users/templates/accountdelete_success.html.jinja2:120
msgid "Goodbye!"
msgstr ""

#: foodsaving/users/templates/changemail_request.html.jinja2:4
#: foodsaving/users/templates/signup.html.jinja2:4
msgid "Please verify your email"
msgstr ""

#: foodsaving/users/templates/changemail_request.html.jinja2:120
#, python-format
msgid ""
"You requested to change your email address from %(old_email)s to "
"%(new_email)s"
msgstr ""

#: foodsaving/users/templates/changemail_request.html.jinja2:123
#: foodsaving/users/templates/signup.html.jinja2:119
msgid "Please click the following link to confirm your email:"
msgstr ""

#: foodsaving/users/templates/changemail_request.html.jinja2:123
#: foodsaving/users/templates/signup.html.jinja2:119
msgid "Verify your email address"
msgstr ""

#: foodsaving/users/templates/changemail_request.html.jinja2:123
#: foodsaving/users/templates/passwordreset_request.html.jinja2:120
msgid "If you did not request this change, you can safely ignore this message."
msgstr ""

#: foodsaving/users/templates/changemail_request.subject.jinja2:1
#: foodsaving/users/templates/signup.subject.jinja2:1
msgid "Please verify your email address"
msgstr ""

#: foodsaving/users/templates/changemail_success.html.jinja2:4
msgid "Your email address changed"
msgstr ""

#: foodsaving/users/templates/changemail_success.html.jinja2:119
#, python-format
msgid "Your email address on %(site_name)s changed!"
msgstr ""

#: foodsaving/users/templates/changemail_success.html.jinja2:119
#, python-format
msgid "Your new email address is %(new_email)s."
msgstr ""

#: foodsaving/users/templates/changemail_success.subject.jinja2:1
msgid "Your email address changed!"
msgstr ""

#: foodsaving/users/templates/passwordreset_request.html.jinja2:4
#: foodsaving/users/templates/passwordreset_request.subject.jinja2:1
msgid "Request to reset your password"
msgstr ""

#: foodsaving/users/templates/passwordreset_request.html.jinja2:119
#, python-format
msgid "You requested to reset your password for %(site_name)s"
msgstr ""

#: foodsaving/users/templates/passwordreset_request.html.jinja2:119
msgid "Did you forget your password? No problem!"
msgstr ""

#: foodsaving/users/templates/passwordreset_request.html.jinja2:120
msgid "Click this link to change it:"
msgstr ""

#: foodsaving/users/templates/passwordreset_request.html.jinja2:120
msgid "Change password"
msgstr ""

#: foodsaving/users/templates/passwordreset_success.html.jinja2:4
#: foodsaving/users/templates/passwordreset_success.subject.jinja2:1
msgid "New password set!"
msgstr ""

#: foodsaving/users/templates/passwordreset_success.html.jinja2:119
#, python-format
msgid "You set a new password for %(site_name)s"
msgstr ""

#: foodsaving/users/templates/passwordreset_success.html.jinja2:119
msgid "Your password has been successfully changed!"
msgstr ""

#: foodsaving/users/templates/signup.html.jinja2:119
#, python-format
msgid "Thank you for signing up to %(site_name)s"
msgstr ""

#: foodsaving/users/templates/signup.html.jinja2:119
msgid ""
"You can safely ignore this message if it wasn't you who signed up at our "
"service using this email address."
msgstr ""
<|MERGE_RESOLUTION|>--- conflicted
+++ resolved
@@ -8,11 +8,7 @@
 msgstr ""
 "Project-Id-Version: PROJECT VERSION\n"
 "Report-Msgid-Bugs-To: EMAIL@ADDRESS\n"
-<<<<<<< HEAD
-"POT-Creation-Date: 2018-08-08 15:06+0000\n"
-=======
-"POT-Creation-Date: 2018-08-26 10:30+0000\n"
->>>>>>> 1c33179e
+"POT-Creation-Date: 2018-08-29 11:56+0000\n"
 "PO-Revision-Date: YEAR-MO-DA HO:MI+ZONE\n"
 "Last-Translator: FULL NAME <EMAIL@ADDRESS>\n"
 "Language-Team: LANGUAGE <LL@li.org>\n"
@@ -21,11 +17,11 @@
 "Content-Transfer-Encoding: 8bit\n"
 "Generated-By: Babel 2.6.0\n"
 
-#: foodsaving/applications/api.py:15
+#: foodsaving/applications/api.py:20
 msgid "You need to have a verified email address"
 msgstr ""
 
-#: foodsaving/applications/api.py:24 foodsaving/groups/api.py:57
+#: foodsaving/applications/api.py:29 foodsaving/groups/api.py:57
 #: foodsaving/invitations/serializers.py:27
 #: foodsaving/pickups/permissions.py:67 foodsaving/pickups/serializers.py:38
 #: foodsaving/pickups/serializers.py:190 foodsaving/stores/api.py:18
@@ -33,7 +29,7 @@
 msgid "You need to be a group editor"
 msgstr ""
 
-#: foodsaving/applications/api.py:32
+#: foodsaving/applications/api.py:37
 msgid "You need to be the applicant"
 msgstr ""
 
@@ -57,6 +53,7 @@
 msgstr ""
 
 #: foodsaving/applications/templates/application_accepted.html.jinja2:119
+#: foodsaving/groups/templates/user_became_editor.html.jinja2:130
 #: foodsaving/groups/templates/user_inactive_in_group.html.jinja2:130
 #, python-format
 msgid "Visit %(group_name)s"
@@ -117,28 +114,28 @@
 "conversation</a>."
 msgstr ""
 
-#: foodsaving/conversations/api.py:50
+#: foodsaving/conversations/api.py:51
 #: foodsaving/conversations/serializers.py:154
-#: foodsaving/conversations/serializers.py:211
+#: foodsaving/conversations/serializers.py:210
 msgid "You are not in this conversation"
 msgstr ""
 
-#: foodsaving/conversations/api.py:72
+#: foodsaving/conversations/api.py:73
 msgid "You are not the author of this message"
 msgstr ""
 
-#: foodsaving/conversations/api.py:81
+#: foodsaving/conversations/api.py:82
 #, python-format
 msgid ""
 "You can't edit a message more than %(days_number)s days after its "
 "creation."
 msgstr ""
 
-#: foodsaving/conversations/api.py:251
+#: foodsaving/conversations/api.py:261
 msgid "Must be first in thread"
 msgstr ""
 
-#: foodsaving/conversations/api.py:254
+#: foodsaving/conversations/api.py:264
 msgid "You are not a participant in this thread"
 msgstr ""
 
@@ -329,7 +326,6 @@
 "All email notifications are disabled by default."
 msgstr ""
 
-<<<<<<< HEAD
 #: foodsaving/groups/templates/user_became_editor.html.jinja2:4
 #: foodsaving/groups/templates/user_became_editor.html.jinja2:120
 #: foodsaving/groups/templates/user_became_editor.subject.jinja2:1
@@ -362,8 +358,6 @@
 msgid "You can leave the group from the <a href=\"%(group_url)s\">group page</a>."
 msgstr ""
 
-=======
->>>>>>> 1c33179e
 #: foodsaving/groups/templates/user_inactive_in_group.html.jinja2:120
 msgid "Hey, we're missing you!"
 msgstr ""
@@ -383,18 +377,6 @@
 "We've marked you as inactive, but you can reactivate by simply visiting "
 "the group\n"
 "                                again."
-msgstr ""
-
-#: foodsaving/groups/templates/user_inactive_in_group.html.jinja2:131
-#, python-format
-msgid ""
-"You are receiving this because you are a member of "
-"<strong>%(group_name)s</strong>."
-msgstr ""
-
-#: foodsaving/groups/templates/user_inactive_in_group.html.jinja2:132
-#, python-format
-msgid "You can leave the group from the <a href=\"%(group_url)s\">group page</a>."
 msgstr ""
 
 #: foodsaving/groups/templates/user_inactive_in_group.subject.jinja2:1
