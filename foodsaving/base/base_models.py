from django.contrib.postgres.fields import DateTimeRangeField
from django.db import connection, OperationalError
from django.db.models import Model, AutoField, Field, DateTimeField, TextField, FloatField
from django.db.models.fields.related import RelatedField
from django.utils import timezone
from psycopg2.extras import DateTimeTZRange, register_range


class NicelyFormattedModel(Model):
    class Meta:
        abstract = True

    def _get_explicit_field_names(self):
        """
        :rtype: list
        """
        return [
            field.name for field in self._meta.get_fields()
            if isinstance(field, Field) and not isinstance(field, RelatedField)
        ]

    def to_dict(self):
        """
        :rtype: dict
        """
        fields = self._get_explicit_field_names()
        return {field: getattr(self, field) for field in fields if getattr(self, field)}

    def __repr__(self):
        model = str(self.__class__.__name__)
        columns = ', '.join('{}="{}"'.format(field, value) for field, value in self.to_dict().items())
        return '{}({})'.format(model, columns)


class BaseModel(NicelyFormattedModel):
    class Meta:
        abstract = True

    id = AutoField(primary_key=True)
    created_at = DateTimeField(default=timezone.now)


class UpdatedAtMixin(Model):
    class Meta:
        abstract = True

    updated_at = DateTimeField(auto_now=True)


class LocationModel(Model):
    class Meta:
        abstract = True

    address = TextField(null=True)
    latitude = FloatField(null=True)
    longitude = FloatField(null=True)


class CustomDateTimeTZRange(DateTimeTZRange):
    """
    Similar to psycopg2.extras.DateTimeTZRange but with extra helpers
    """

    @property
    def start(self):
        return self.lower

    @property
    def end(self):
        return self.upper

    def __add__(self, delta):
        return CustomDateTimeTZRange(
            self.lower + delta if self.lower else None, self.upper + delta if self.upper else None
        )

    def __sub__(self, delta):
        return CustomDateTimeTZRange(
            self.lower - delta if self.lower else None, self.upper - delta if self.upper else None
        )

    def as_list(self):
        return [self.start, self.end]


class CustomDateTimeRangeField(DateTimeRangeField):
    range_type = CustomDateTimeTZRange


def register_custom_date_time_tz_range():
<<<<<<< HEAD
    connection.ensure_connection()
    register_range('pg_catalog.tstzrange', CustomDateTimeTZRange, connection.connection, True)
    connection.close()  # don't leave connection lying around as we might be actually running the app now
=======
    try:
        connection.ensure_connection()
        register_range('pg_catalog.tstzrange', CustomDateTimeTZRange, connection.connection, True)
        connection.close()  # don't leave connection lying around as we might not actually be running the app now
    except OperationalError:
        print('Could not connect to postgres to register CustomDateTimeTZRange. Continuing.')
>>>>>>> 51fa7dfa


register_custom_date_time_tz_range()<|MERGE_RESOLUTION|>--- conflicted
+++ resolved
@@ -88,18 +88,12 @@
 
 
 def register_custom_date_time_tz_range():
-<<<<<<< HEAD
-    connection.ensure_connection()
-    register_range('pg_catalog.tstzrange', CustomDateTimeTZRange, connection.connection, True)
-    connection.close()  # don't leave connection lying around as we might be actually running the app now
-=======
     try:
         connection.ensure_connection()
         register_range('pg_catalog.tstzrange', CustomDateTimeTZRange, connection.connection, True)
         connection.close()  # don't leave connection lying around as we might not actually be running the app now
     except OperationalError:
         print('Could not connect to postgres to register CustomDateTimeTZRange. Continuing.')
->>>>>>> 51fa7dfa
 
 
 register_custom_date_time_tz_range()