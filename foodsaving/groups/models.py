--- conflicted
+++ resolved
@@ -110,11 +110,8 @@
     user = models.ForeignKey(settings.AUTH_USER_MODEL, on_delete=models.CASCADE)
     roles = ArrayField(TextField(), default=list)
     lastseen_at = DateTimeField(default=timezone.now)
-<<<<<<< HEAD
     active = models.BooleanField(default=True)
-=======
     notification_types = ArrayField(TextField(), default=get_default_notification_types)
->>>>>>> 56288a45
 
     class Meta:
         db_table = 'groups_group_members'
