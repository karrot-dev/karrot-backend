from datetime import timedelta
from enum import Enum

from dateutil.relativedelta import relativedelta
from django.conf import settings
from django.contrib.postgres.fields import ArrayField
from django.db import models
from django.db.models import TextField, DateTimeField, QuerySet
from django.template.loader import render_to_string
from django.utils import timezone as tz, timezone
from timezone_field import TimeZoneField

from foodsaving.base.base_models import BaseModel, LocationModel
from foodsaving.conversations.models import ConversationMixin
from foodsaving.groups import roles
from foodsaving.history.models import History, HistoryTypus


class GroupStatus(Enum):
    ACTIVE = 'active'
    INACTIVE = 'inactive'
    PLAYGROUND = 'playground'


class GroupQuerySet(models.QuerySet):
    def user_is_editor(self, user):
        return self.filter(
            groupmembership__roles__contains=[roles.GROUP_EDITOR],
            groupmembership__user=user,
        )


class Group(BaseModel, LocationModel, ConversationMixin):
    objects = GroupQuerySet.as_manager()

    name = models.CharField(max_length=settings.NAME_MAX_LENGTH, unique=True)
    description = models.TextField(blank=True)
    members = models.ManyToManyField(
        settings.AUTH_USER_MODEL,
        related_name='groups',
        through='GroupMembership',
        through_fields=('group', 'user'),
    )
    password = models.CharField(max_length=255, blank=True)  # TODO remove soon
    public_description = models.TextField(blank=True)
    application_questions = models.TextField(blank=True)
    status = models.CharField(
        default=GroupStatus.ACTIVE.value,
        choices=[(status.value, status.value) for status in GroupStatus],
        max_length=100,
    )
    sent_summary_up_to = DateTimeField(null=True)
    timezone = TimeZoneField(default='Europe/Berlin', null=True, blank=True)
    active_agreement = models.OneToOneField(
        'groups.Agreement', related_name='active_group', null=True, on_delete=models.SET_NULL
    )
    last_active_at = DateTimeField(default=tz.now)
    is_open = models.BooleanField(default=False)

    def __str__(self):
        return 'Group {}'.format(self.name)

<<<<<<< HEAD
    def add_member(self, user, history_payload=None):
        membership = GroupMembership.objects.create(group=self, user=user)
        History.objects.create(typus=HistoryTypus.GROUP_JOIN, group=self, users=[user], payload=history_payload)
=======
    def add_member(self, user, added_by=None, history_payload=None):
        membership = GroupMembership.objects.create(group=self, user=user, added_by=added_by)
        History.objects.create(
            typus=HistoryTypus.GROUP_JOIN, group=self, users=[
                user,
            ], payload=history_payload
        )
>>>>>>> 44dc5b73
        return membership

    def remove_member(self, user):
        History.objects.create(
            typus=HistoryTypus.GROUP_LEAVE, group=self, users=[
                user,
            ]
        )
        GroupMembership.objects.filter(group=self, user=user).delete()

    def is_member(self, user):
        return not user.is_anonymous and GroupMembership.objects.filter(group=self, user=user).exists()

    def is_editor(self, user):
        return self.is_member_with_role(user, roles.GROUP_EDITOR)

    def is_member_with_role(self, user, role_name):
        return not user.is_anonymous and GroupMembership.objects.filter(
            group=self, user=user, roles__contains=[role_name]
        ).exists()

    def is_playground(self):
        return self.status == GroupStatus.PLAYGROUND.value

    def accept_invite(self, user, invited_by, invited_at):
        self.add_member(
            user,
            added_by=invited_by,
            history_payload={
                'invited_by': invited_by.id,
                'invited_at': invited_at.isoformat(),
                'invited_via': 'e-mail'
            }
        )

    def refresh_active_status(self):
        self.last_active_at = tz.now()
        if self.status == GroupStatus.INACTIVE.value:
            self.status = GroupStatus.ACTIVE.value
        self.save()

    def has_recent_activity(self):
        return self.last_active_at >= tz.now() - timedelta(days=settings.NUMBER_OF_DAYS_UNTIL_GROUP_INACTIVE)

    def get_application_questions_or_default(self):
        return self.application_questions or self.get_application_questions_default()

    def get_application_questions_default(self):
        return render_to_string('default_application_questions.nopreview.jinja2', {
            'group': self,
        })

    def get_trust_threshold_for_newcomer(self):
        one_day_ago = timezone.now() - relativedelta(days=1)
        dynamic_threshold = max(1, self.groupmembership_set.active().filter(created_at__lte=one_day_ago).count() // 2)
        trust_threshold = min(settings.GROUP_EDITOR_TRUST_MAX_THRESHOLD, dynamic_threshold)
        return trust_threshold


class Agreement(BaseModel):
    group = models.ForeignKey(Group, on_delete=models.CASCADE)
    title = TextField()
    content = TextField()
    users = models.ManyToManyField(settings.AUTH_USER_MODEL, related_name='agreements', through='UserAgreement')


class UserAgreement(BaseModel):
    user = models.ForeignKey(settings.AUTH_USER_MODEL, on_delete=models.CASCADE)
    agreement = models.ForeignKey(Agreement, on_delete=models.CASCADE)


class GroupNotificationType(object):
    WEEKLY_SUMMARY = 'weekly_summary'
    DAILY_PICKUP_NOTIFICATION = 'daily_pickup_notification'
    NEW_APPLICATION = 'new_application'


def get_default_notification_types():
    return [
        GroupNotificationType.WEEKLY_SUMMARY,
        GroupNotificationType.DAILY_PICKUP_NOTIFICATION,
        GroupNotificationType.NEW_APPLICATION,
    ]


class GroupMembershipQuerySet(QuerySet):
    def with_notification_type(self, type):
        return self.filter(notification_types__contains=[type])

    def with_role(self, role):
        return self.filter(roles__contains=[role])

    def without_role(self, role):
        return self.exclude(roles__contains=[role])

    def active(self):
        return self.filter(inactive_at__isnull=True)

    def active_within(self, **kwargs):
        now = timezone.now()
        return self.filter(lastseen_at__gte=now - relativedelta(**kwargs))

    def editors(self):
        return self.with_role(roles.GROUP_EDITOR)

    def newcomers(self):
        return self.without_role(roles.GROUP_EDITOR)


class GroupMembership(BaseModel):
    objects = GroupMembershipQuerySet.as_manager()

<<<<<<< HEAD
    group = models.ForeignKey(Group, on_delete=models.CASCADE)
    user = models.ForeignKey(settings.AUTH_USER_MODEL, on_delete=models.CASCADE)
    trusted_by = models.ManyToManyField(settings.AUTH_USER_MODEL, related_name='membership', through='Trust')
=======
    group = models.ForeignKey(
        Group,
        on_delete=models.CASCADE,
    )
    user = models.ForeignKey(
        settings.AUTH_USER_MODEL,
        on_delete=models.CASCADE,
    )
    added_by = models.ForeignKey(
        settings.AUTH_USER_MODEL,
        on_delete=models.SET_NULL,
        null=True,
        related_name='groupmembership_added',
    )
>>>>>>> 44dc5b73
    roles = ArrayField(TextField(), default=list)
    lastseen_at = DateTimeField(default=tz.now)
    inactive_at = DateTimeField(null=True)
    notification_types = ArrayField(TextField(), default=get_default_notification_types)

    class Meta:
        db_table = 'groups_group_members'
        unique_together = (('group', 'user'), )

    def add_roles(self, roles):
        for role in roles:
            if role not in self.roles:
                self.roles.append(role)

    def remove_roles(self, roles):
        for role in roles:
            while role in self.roles:
                self.roles.remove(role)

    def add_notification_types(self, notification_types):
        for notification_type in notification_types:
            if notification_type not in self.notification_types:
                self.notification_types.append(notification_type)

    def remove_notification_types(self, notification_types):
        for notification_type in notification_types:
            while notification_type in self.notification_types:
                self.notification_types.remove(notification_type)


class Trust(BaseModel):
    membership = models.ForeignKey('groups.GroupMembership', on_delete=models.CASCADE)
    given_by = models.ForeignKey(settings.AUTH_USER_MODEL, on_delete=models.CASCADE, related_name='trust_given')

    class Meta:
        unique_together = (('membership', 'given_by'), )<|MERGE_RESOLUTION|>--- conflicted
+++ resolved
@@ -52,7 +52,10 @@
     sent_summary_up_to = DateTimeField(null=True)
     timezone = TimeZoneField(default='Europe/Berlin', null=True, blank=True)
     active_agreement = models.OneToOneField(
-        'groups.Agreement', related_name='active_group', null=True, on_delete=models.SET_NULL
+        'groups.Agreement',
+        related_name='active_group',
+        null=True,
+        on_delete=models.SET_NULL,
     )
     last_active_at = DateTimeField(default=tz.now)
     is_open = models.BooleanField(default=False)
@@ -60,19 +63,18 @@
     def __str__(self):
         return 'Group {}'.format(self.name)
 
-<<<<<<< HEAD
-    def add_member(self, user, history_payload=None):
-        membership = GroupMembership.objects.create(group=self, user=user)
-        History.objects.create(typus=HistoryTypus.GROUP_JOIN, group=self, users=[user], payload=history_payload)
-=======
     def add_member(self, user, added_by=None, history_payload=None):
-        membership = GroupMembership.objects.create(group=self, user=user, added_by=added_by)
+        membership = GroupMembership.objects.create(
+            group=self,
+            user=user,
+            added_by=added_by,
+        )
         History.objects.create(
-            typus=HistoryTypus.GROUP_JOIN, group=self, users=[
-                user,
-            ], payload=history_payload
-        )
->>>>>>> 44dc5b73
+            typus=HistoryTypus.GROUP_JOIN,
+            group=self,
+            users=[user],
+            payload=history_payload,
+        )
         return membership
 
     def remove_member(self, user):
@@ -185,11 +187,6 @@
 class GroupMembership(BaseModel):
     objects = GroupMembershipQuerySet.as_manager()
 
-<<<<<<< HEAD
-    group = models.ForeignKey(Group, on_delete=models.CASCADE)
-    user = models.ForeignKey(settings.AUTH_USER_MODEL, on_delete=models.CASCADE)
-    trusted_by = models.ManyToManyField(settings.AUTH_USER_MODEL, related_name='membership', through='Trust')
-=======
     group = models.ForeignKey(
         Group,
         on_delete=models.CASCADE,
@@ -204,7 +201,7 @@
         null=True,
         related_name='groupmembership_added',
     )
->>>>>>> 44dc5b73
+    trusted_by = models.ManyToManyField(settings.AUTH_USER_MODEL, related_name='membership', through='Trust')
     roles = ArrayField(TextField(), default=list)
     lastseen_at = DateTimeField(default=tz.now)
     inactive_at = DateTimeField(null=True)
