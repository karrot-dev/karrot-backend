from dateutil.relativedelta import relativedelta
from django.db.models import Count
from django.utils import timezone
from influxdb_metrics.loader import write_points


def group_joined(group):
    write_points([{
        'measurement': 'karrot.group.joined',
        'tags': {
            'group': str(group.id)
        },
        'fields': {'value': 1},
    }])


def group_left(group):
    write_points([{
        'measurement': 'karrot.group.left',
        'tags': {
            'group': str(group.id)
        },
        'fields': {'value': 1},
    }])


def group_activity(group):
    write_points([{
        'measurement': 'karrot.group.activity',
        'tags': {
            'group': str(group.id)
        },
        'fields': {'value': 1},
    }])


def group_summary_email(group, recipient_count):
    write_points([{
        'measurement': 'karrot.email.group_summary',
        'tags': {
            'group': str(group.id)
        },
        'fields': {'value': 1, 'recipient_count': recipient_count},
    }])


<<<<<<< HEAD
def periodic_task(name, extra_fields=None):
    if extra_fields is None:
        extra_fields = dict()
    write_points([{
        'measurement': 'karrot.periodic',
        'tags': {'name': name, },
        'fields': {'value': 1, **extra_fields, },
    }])


=======
>>>>>>> f220b41b
def get_group_members_stats(group):
    now = timezone.now()

    def members_active_within(**kwargs):
        return group.members.filter(groupmembership__lastseen_at__gte=now - relativedelta(**kwargs)).count()

    return [{
        'measurement': 'karrot.group.members',
        'tags': {
            'group': str(group.id)
        },
        'fields': {
            'count_total': group.members.count(),
            'count_active_1d': members_active_within(days=1),
            'count_active_7d': members_active_within(days=7),
            'count_active_30d': members_active_within(days=30),
            'count_active_60d': members_active_within(days=60),
            'count_active_90d': members_active_within(days=90),
        },
    }]


def get_group_stores_stats(group):
    fields = {
        'count_total': group.store.count(),
    }

    for entry in group.store.values('status').annotate(count=Count('status')):
        # record one value per store status too
        fields['count_status_{}'.format(entry['status'])] = entry['count']

    return [{
        'measurement': 'karrot.group.stores',
        'tags': {
            'group': str(group.id),
        },
        'fields': fields,
    }]<|MERGE_RESOLUTION|>--- conflicted
+++ resolved
@@ -44,19 +44,6 @@
     }])
 
 
-<<<<<<< HEAD
-def periodic_task(name, extra_fields=None):
-    if extra_fields is None:
-        extra_fields = dict()
-    write_points([{
-        'measurement': 'karrot.periodic',
-        'tags': {'name': name, },
-        'fields': {'value': 1, **extra_fields, },
-    }])
-
-
-=======
->>>>>>> f220b41b
 def get_group_members_stats(group):
     now = timezone.now()
 
