--- conflicted
+++ resolved
@@ -52,16 +52,12 @@
         created_at__lt=to_date,
     )
 
-<<<<<<< HEAD
-    return {
-=======
     settings_url = '{hostname}/#/group/{group_id}/settings'.format(
         hostname=settings.HOSTNAME,
         group_id=group.id,
     )
 
     data = {
->>>>>>> 7fce1ccf
         # minus one second so it's displayed as the full day
         'to_date': to_date - relativedelta(seconds=1),
         'from_date': from_date,
