import pytz
from django.conf import settings
from django.utils.translation import ugettext as _
from rest_framework import serializers
from rest_framework.exceptions import ValidationError, PermissionDenied

from foodsaving.groups.models import Group as GroupModel, GroupMembership, Agreement, UserAgreement, \
    GroupNotificationType
from foodsaving.history.models import History, HistoryTypus
from foodsaving.history.utils import get_changed_data
from . import roles


class TimezoneField(serializers.Field):
    def to_representation(self, obj):
        return str(obj)

    def to_internal_value(self, data):
        try:
            return pytz.timezone(str(data))
        except pytz.exceptions.UnknownTimeZoneError:
            raise ValidationError(_('Unknown timezone'))


class GroupMembershipInfoSerializer(serializers.ModelSerializer):
    class Meta:
        model = GroupMembership
        fields = ('created_at', 'roles', 'active',)
        extra_kwargs = {
            'created_at': {
                'read_only': True
            },
            'roles': {
                'read_only': True
            },
        }

    active = serializers.SerializerMethodField()

    def get_active(self, membership):
        return membership.inactive_at is None


class GroupDetailSerializer(serializers.ModelSerializer):
    "use this also for creating and updating a group"

    class Meta:
        model = GroupModel
        fields = [
            'id',
            'name',
            'description',
            'public_description',
            'members',
            'memberships',
            'address',
            'latitude',
            'longitude',
            'password',
            'timezone',
            'active_agreement',
            'status',
            'notification_types',
        ]
        extra_kwargs = {
            'name': {
                'min_length': 5
            },
            'description': {
                'trim_whitespace': False,
                'max_length': settings.DESCRIPTION_MAX_LENGTH
            },
            'password': {
                'trim_whitespace': False,
                'max_length': 255
            },
        }
        read_only_fields = ['active', 'members', 'memberships', 'notification_types']

    memberships = serializers.SerializerMethodField()
    notification_types = serializers.SerializerMethodField()

    def validate_active_agreement(self, active_agreement):
        user = self.context['request'].user
        group = self.instance
        membership = GroupMembership.objects.filter(user=user, group=group).first()
        if roles.GROUP_AGREEMENT_MANAGER not in membership.roles:
            raise PermissionDenied(_('You cannot manage agreements'))
        if active_agreement and active_agreement.group != group:
            raise ValidationError(_('Agreement is not for this group'))
        return active_agreement

    def get_memberships(self, group):
        return {m.user_id: GroupMembershipInfoSerializer(m).data for m in group.groupmembership_set.all()}

    def get_notification_types(self, group):
        if 'request' not in self.context:
            return []
        user = self.context['request'].user
        membership = group.groupmembership_set.get(user=user)
        return membership.notification_types

    timezone = TimezoneField()

    def update(self, group, validated_data):
        changed_data = get_changed_data(group, validated_data)
        group = super().update(group, validated_data)

        if changed_data:
            user = self.context['request'].user
            History.objects.create(
                typus=HistoryTypus.GROUP_MODIFY,
                group=group,
                users=[user, ],
                payload=changed_data
            )
        return group

    def create(self, validated_data):
        user = self.context['request'].user
        group = GroupModel.objects.create(**validated_data)
        group.add_member(user)
        History.objects.create(
            typus=HistoryTypus.GROUP_CREATE,
            group=group,
            users=[user, ],
            payload=self.initial_data
        )
        return group


class AgreementSerializer(serializers.ModelSerializer):
    class Meta:
        model = Agreement
        fields = [
            'id',
            'title',
            'content',
            'group',
            'agreed',
        ]
        extra_kwargs = {
            'agreed': {
                'read_only': True
            },
        }

    agreed = serializers.SerializerMethodField()

    def get_agreed(self, agreement):
        return UserAgreement.objects.filter(user=self.context['request'].user, agreement=agreement).exists()

    def validate_group(self, group):
        membership = GroupMembership.objects.filter(user=self.context['request'].user, group=group).first()
        if not membership:
            raise PermissionDenied(_('You are not in this group'))
        if roles.GROUP_AGREEMENT_MANAGER not in membership.roles:
            raise PermissionDenied(_('You cannot manage agreements'))
        return group


class AgreementAgreeSerializer(serializers.ModelSerializer):
    class Meta:
        model = Agreement
        fields = [
            'id',
            'title',
            'content',
            'group',
            'agreed',
        ]
        extra_kwargs = {
            'agreed': {
                'read_only': True
            },
        }

    agreed = serializers.SerializerMethodField()

    def get_agreed(self, agreement):
        return UserAgreement.objects.filter(user=self.context['request'].user, agreement=agreement).exists()

    def update(self, instance, validated_data):
        user = self.context['request'].user
        if not UserAgreement.objects.filter(user=user, agreement=instance).exists():
            UserAgreement.objects.create(user=user, agreement=instance)
        return instance


class GroupPreviewSerializer(serializers.ModelSerializer):
    """
    Public information for all visitors
    should be readonly
    """

    class Meta:
        model = GroupModel
        fields = [
            'id',
            'name',
            'public_description',
            'address',
            'latitude',
            'longitude',
            'members',
            'protected',
<<<<<<< HEAD
            'approved_member_count'
=======
            'status',
>>>>>>> 00696d8a
        ]

    protected = serializers.SerializerMethodField()

    def get_protected(self, group):
        return group.password != ''


class GroupJoinSerializer(serializers.ModelSerializer):
    class Meta:
        model = GroupModel
        fields = ['password']

    def validate(self, attrs):
        if self.instance.password != '' and self.instance.password != attrs.get('password'):
            raise ValidationError(_('Group password is wrong'))
        return attrs

    def update(self, instance, validated_data):
        user = self.context['request'].user
        instance.add_member(user)
        return instance


class GroupLeaveSerializer(serializers.ModelSerializer):
    class Meta:
        model = GroupModel
        fields = []

    def update(self, instance, validated_data):
        user = self.context['request'].user
        instance.remove_member(user)
        return instance


class TimezonesSerializer(serializers.Serializer):
    all_timezones = serializers.ListField(
        child=serializers.CharField(),
        read_only=True
    )


class EmptySerializer(serializers.Serializer):
    pass


class GroupMembershipAddRoleSerializer(serializers.Serializer):
    role_name = serializers.ChoiceField(
        choices=(roles.GROUP_MEMBERSHIP_MANAGER, roles.GROUP_AGREEMENT_MANAGER,),
        required=True,
        write_only=True
    )

    def update(self, instance, validated_data):
        role = validated_data['role_name']
        instance.add_roles([role])
        instance.save()
        return instance


class GroupMembershipRemoveRoleSerializer(serializers.Serializer):
    role_name = serializers.ChoiceField(
        choices=(roles.GROUP_MEMBERSHIP_MANAGER, roles.GROUP_AGREEMENT_MANAGER,),
        required=True,
        write_only=True
    )

    def update(self, instance, validated_data):
        role = validated_data['role_name']
        instance.remove_roles([role])
        instance.save()
        return instance


class GroupMembershipAddNotificationTypeSerializer(serializers.Serializer):
    notification_type = serializers.ChoiceField(
        choices=(
            GroupNotificationType.WEEKLY_SUMMARY,
            GroupNotificationType.DAILY_PICKUP_NOTIFICATION,
        ),
        required=True,
        write_only=True
    )

    def update(self, instance, validated_data):
        notification_type = validated_data['notification_type']
        instance.add_notification_types([notification_type])
        instance.save()
        return instance


class GroupMembershipRemoveNotificationTypeSerializer(serializers.Serializer):
    notification_type = serializers.CharField(
        required=True,
        write_only=True
    )

    def update(self, instance, validated_data):
        notification_type = validated_data['notification_type']
        instance.remove_notification_types([notification_type])
        instance.save()
        return instance<|MERGE_RESOLUTION|>--- conflicted
+++ resolved
@@ -204,11 +204,8 @@
             'longitude',
             'members',
             'protected',
-<<<<<<< HEAD
-            'approved_member_count'
-=======
+            'approved_member_count',
             'status',
->>>>>>> 00696d8a
         ]
 
     protected = serializers.SerializerMethodField()
