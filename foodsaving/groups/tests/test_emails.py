from random import randint

from dateutil.relativedelta import relativedelta
from django.contrib.auth import get_user_model
from django.utils import timezone
from freezegun import freeze_time
from rest_framework.test import APITestCase

import foodsaving.groups
import foodsaving.groups.emails as group_emails
from foodsaving.groups.factories import GroupFactory
from foodsaving.groups.models import GroupNotificationType, GroupMembership
from foodsaving.pickups.factories import PickupDateFactory
from foodsaving.stores.factories import StoreFactory
from foodsaving.users.factories import VerifiedUserFactory, UserFactory


class TestGroupSummaryEmails(APITestCase):
    def setUp(self):
        self.group = GroupFactory()

        self.user_without_notifications = VerifiedUserFactory(language='en')
        self.group.add_member(self.user_without_notifications)
        m = GroupMembership.objects.get(group=self.group, user=self.user_without_notifications)
        m.notification_types = []
        m.save()

        # it should ignore unverified and inactive users so adding a random number
        # of them here should not change anything

        unverified_users = [UserFactory(language='en') for _ in list(range(randint(2, 5)))]
        for user in unverified_users:
            self.group.add_member(user)

        inactive_users = [VerifiedUserFactory(language='en') for _ in list(range(randint(2, 5)))]
        for user in inactive_users:
            membership = self.group.add_member(user)
            membership.inactive_at = timezone.now()
            membership.save()

    def test_creates_one_email_for_one_language(self):
        n = 5
        for i in list(range(n)):
            self.group.add_member(VerifiedUserFactory(language='en'))

        from_date, to_date = group_emails.calculate_group_summary_dates(self.group)
        context = group_emails.prepare_group_summary_data(self.group, from_date, to_date)
        emails = group_emails.prepare_group_summary_emails(self.group, context)
        self.assertEqual(len(emails), 1)

        expected_members = self.group.members.filter(
            groupmembership__in=GroupMembership.objects.active().with_notification_type(
                GroupNotificationType.WEEKLY_SUMMARY
            )
        ).exclude(
            groupmembership__user__in=get_user_model().objects.unverified_or_ignored()
        )

        self.assertEqual(
            sorted(emails[0].to),
            sorted([member.email for member in expected_members])
        )
        self.assertNotIn(self.user_without_notifications.email, emails[0].to)

    def test_creates_three_emails_for_three_languages(self):
        n = 5

        for _ in list(range(n)):
            self.group.add_member(VerifiedUserFactory(language='en'))

        for _ in list(range(n)):
            self.group.add_member(VerifiedUserFactory(language='de'))

        for _ in list(range(n)):
            self.group.add_member(VerifiedUserFactory(language='fr'))

        from_date, to_date = group_emails.calculate_group_summary_dates(self.group)
        context = group_emails.prepare_group_summary_data(self.group, from_date, to_date)
        emails = group_emails.prepare_group_summary_emails(self.group, context)
        self.assertEqual(len(emails), 3)

        to = []
        for email in emails:
            to.extend(email.to)

        expected_members = self.group.members.filter(
            groupmembership__in=GroupMembership.objects.active().with_notification_type(
                GroupNotificationType.WEEKLY_SUMMARY
            )
        ).exclude(
            groupmembership__user__in=get_user_model().objects.unverified_or_ignored()
        )

        self.assertEqual(
            sorted(to),
            sorted([member.email for member in expected_members])
        )

        self.assertNotIn(self.user_without_notifications.email, to)

<<<<<<< HEAD
=======
    def test_creates_emails_unknown_locale(self):
        n = 5

        for _ in list(range(n)):
            self.group.add_member(VerifiedUserFactory(language='dummy'))

        from_date, to_date = group_emails.calculate_group_summary_dates(self.group)
        context = group_emails.prepare_group_summary_data(self.group, from_date, to_date)
        emails = group_emails.prepare_group_summary_emails(self.group, context)
        self.assertEqual(len(emails), 1)

        expected_members = self.group.members.filter(
            groupmembership__in=GroupMembership.objects.active().with_notification_type(
                GroupNotificationType.WEEKLY_SUMMARY
            )
        ).exclude(
            groupmembership__user__in=get_user_model().objects.unverified_or_ignored()
        )

        self.assertEqual(
            sorted(emails[0].to),
            sorted([member.email for member in expected_members])
        )
        self.assertNotIn(self.user_without_notifications.email, emails[0].to)
>>>>>>> 2aaf4c76

    def test_ignores_deleted_pickups(self):
        a_few_days_ago = timezone.now() - relativedelta(days=4)

        store = StoreFactory(group=self.group)
        user = VerifiedUserFactory(mail_verified=True)
        self.group.add_member(user)

        with freeze_time(a_few_days_ago, tick=True):
            # fulfilled, but deleted
            PickupDateFactory(store=store, max_collectors=1, collectors=[user], deleted=True)

        from_date, to_date = foodsaving.groups.emails.calculate_group_summary_dates(self.group)
        data = foodsaving.groups.emails.prepare_group_summary_data(self.group, from_date, to_date)

        self.assertEqual(data['pickups_done_count'], 0)

<<<<<<< HEAD

=======
>>>>>>> 2aaf4c76
    def test_group_summary_data(self):

        a_couple_of_weeks_ago = timezone.now() - relativedelta(weeks=3)
        a_few_days_ago = timezone.now() - relativedelta(days=4)

        store = StoreFactory(group=self.group)
        old_user = VerifiedUserFactory(mail_verified=True)
        user = VerifiedUserFactory(mail_verified=True)

        # should not be included in summary email
        with freeze_time(a_couple_of_weeks_ago, tick=True):
            self.group.add_member(old_user)
            self.group.conversation.messages.create(author=old_user, content='old message')
            PickupDateFactory(store=store)
            PickupDateFactory(store=store, max_collectors=1, collectors=[old_user])

        # should be included in summary email
        with freeze_time(a_few_days_ago, tick=True):
            self.group.add_member(user)

            # a couple of messages
            self.group.conversation.messages.create(author=user, content='hello')
            self.group.conversation.messages.create(author=user, content='whats up')

            # a missed pickup
            PickupDateFactory(store=store)

            # a fulfilled pickup
            PickupDateFactory(store=store, max_collectors=1, collectors=[user])

        from_date, to_date = foodsaving.groups.emails.calculate_group_summary_dates(self.group)
        data = foodsaving.groups.emails.prepare_group_summary_data(self.group, from_date, to_date)
        self.assertEqual(data['pickups_done_count'], 1)
        self.assertEqual(data['pickups_missed_count'], 1)
        self.assertEqual(len(data['new_users']), 1)
        self.assertEqual(len(data['messages']), 2)<|MERGE_RESOLUTION|>--- conflicted
+++ resolved
@@ -98,8 +98,6 @@
 
         self.assertNotIn(self.user_without_notifications.email, to)
 
-<<<<<<< HEAD
-=======
     def test_creates_emails_unknown_locale(self):
         n = 5
 
@@ -124,7 +122,6 @@
             sorted([member.email for member in expected_members])
         )
         self.assertNotIn(self.user_without_notifications.email, emails[0].to)
->>>>>>> 2aaf4c76
 
     def test_ignores_deleted_pickups(self):
         a_few_days_ago = timezone.now() - relativedelta(days=4)
@@ -142,10 +139,6 @@
 
         self.assertEqual(data['pickups_done_count'], 0)
 
-<<<<<<< HEAD
-
-=======
->>>>>>> 2aaf4c76
     def test_group_summary_data(self):
 
         a_couple_of_weeks_ago = timezone.now() - relativedelta(weeks=3)
