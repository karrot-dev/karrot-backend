--- conflicted
+++ resolved
@@ -29,18 +29,7 @@
     write_points(points)
 
 
-<<<<<<< HEAD
-def send_inactive_in_group_notification_to_user(user, group):
-    email = prepare_user_inactive_in_group_email(user, group)
-    email.send()
-
-
-def send_removal_from_group_notification_to_user(user, group):
-    email = prepare_user_removed_from_group_email(user, group)
-    email.send()
-
-
-@db_periodic_task(crontab(hour='2', minute='0'))
+@db_periodic_task(crontab(hour=2, minute=0)) # 2am every day
 def process_inactive_users():
     now = timezone.now()
 
@@ -49,17 +38,25 @@
 
     remove_threshold_date = now - timedelta(days=settings.NUMBER_OF_DAYS_UNTIL_REMOVED_FROM_GROUP)
     for gm in GroupMembership.objects.all().filter(lastseen_at__lte=remove_threshold_date, active=False):
-        send_removal_from_group_notification_to_user(gm.user, gm.group)
+        email = prepare_user_removed_from_group_email(gm.user, gm.group)
+        email.send()
         gm.delete()
         count_users_removed += 1
 
     inactive_threshold_date = now - timedelta(days=settings.NUMBER_OF_DAYS_UNTIL_INACTIVE_IN_GROUP)
     for gm in GroupMembership.objects.all().filter(lastseen_at__lte=inactive_threshold_date, active=True):
-        send_inactive_in_group_notification_to_user(gm.user, gm.group)
+        email = prepare_user_inactive_in_group_email(gm.user, gm.group)
+        email.send()
         gm.active = False
         gm.save()
         count_users_flagged_inactive += 1
-=======
+
+    stats.periodic_task('group__process_inactive_users',{
+        'count_users_flagged_inactive': count_users_flagged_inactive,
+        'count_users_removed': count_users_removed
+    })
+
+
 @db_periodic_task(crontab(day_of_week=0, hour=8, minute=0))  # send 8am every Sunday
 def send_summary_emails():
     stats.periodic_task('group__send_summary_emails')
@@ -84,4 +81,3 @@
             group.sent_summary_up_to = to_date
             group.save()
             stats.group_summary_email(group, recipient_count)
->>>>>>> 40c80353
