from huey import crontab
from huey.contrib.djhuey import db_periodic_task
from influxdb_metrics.loader import write_points

from foodsaving.groups import stats
from foodsaving.groups.models import Group

from django.utils import timezone
from foodsaving.groups.models import GroupMembership
from config import settings
from foodsaving.utils.email_utils import prepare_user_inactive_in_group_email, prepare_user_removed_from_group_email

from datetime import datetime, timedelta


@db_periodic_task(crontab(hour='*'))
def record_stats():
    points = []

    for group in Group.objects.all():
<<<<<<< HEAD
        stats.group_members_stats(group)
        stats.group_stores_stats(group)


def send_inactive_in_group_notification_to_user(user, group):
    print('Sending email to userid=', user.id, 'regarding inactivity in groupid=', group.id)
    email = prepare_user_inactive_in_group_email(user, group)
    email.send()


def send_removal_from_group_notification_to_user(user, group):
    print('Sending email to userid=', user.id, 'regarding removal from groupid=', group.id)
    email = prepare_user_removed_from_group_email(user, group)
    email.send()

        
@db_periodic_task(crontab(hour='2',minute='0'))
def process_inactive_users ():
    now = timezone.now()

    print("Processing inactive users")

    remove_threshold_date = now - timedelta(days=settings.NUMBER_OF_DAYS_UNTIL_REMOVED_FROM_GROUP)
    print("Removing inactive users in groups who have been inactive since:",
          datetime.strftime(remove_threshold_date, '%Y-%m-%d'))
    for gm in GroupMembership.objects.all().filter(lastseen_at__lte=remove_threshold_date, active=False):
        send_removal_from_group_notification_to_user(gm.user, gm.group)
        gm.delete()

    inactive_threshold_date = now - timedelta(days=settings.NUMBER_OF_DAYS_UNTIL_INACTIVE_IN_GROUP)
    print("Flagging inactive users in groups who have been inactive since:",
          datetime.strftime(inactive_threshold_date, '%Y-%m-%d'))
    for gm in GroupMembership.objects.all().filter(lastseen_at__lte=inactive_threshold_date, active=True):
        send_inactive_in_group_notification_to_user(gm.user, gm.group)
        gm.active = False
        gm.save()
=======
        points.extend(stats.get_group_members_stats(group))
        points.extend(stats.get_group_stores_stats(group))

    write_points(points)
>>>>>>> 56288a45
<|MERGE_RESOLUTION|>--- conflicted
+++ resolved
@@ -18,9 +18,10 @@
     points = []
 
     for group in Group.objects.all():
-<<<<<<< HEAD
-        stats.group_members_stats(group)
-        stats.group_stores_stats(group)
+        points.extend(stats.get_group_members_stats(group))
+        points.extend(stats.get_group_stores_stats(group))
+
+    write_points(points)
 
 
 def send_inactive_in_group_notification_to_user(user, group):
@@ -55,9 +56,3 @@
         send_inactive_in_group_notification_to_user(gm.user, gm.group)
         gm.active = False
         gm.save()
-=======
-        points.extend(stats.get_group_members_stats(group))
-        points.extend(stats.get_group_stores_stats(group))
-
-    write_points(points)
->>>>>>> 56288a45
