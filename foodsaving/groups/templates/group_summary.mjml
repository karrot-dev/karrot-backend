<mjml>
    <mj-head>
        <mj-include path="../../base/templates/_base-head.mjml"/>
        <mj-title>{% trans group_name=group.name %}{{ group_name }} weekly summary{% endtrans %}</mj-title>
    </mj-head>
    <mj-body>
        <mj-container>
            <mj-include path="../../base/templates/_header.mjml"/>
            <mj-section background-color="#ffffff" padding="40px 0 40px 0">
                <mj-column>
                    <mj-text>
                        <h1>{% trans group_name=group.name %}{{ group_name }} weekly summary{% endtrans %}</h1>
                        <h2>{{ from_date | date }} to {{ to_date | date }}</h2>
                        <p>{% trans %}Hope you are having a good weekend! Here's a summary of what happened in your group last week{% endtrans %}:</p>

                        <ul>
                            {% if pickups_done_count > 0 %}
                                <li>{% trans %}{{ pickups_done_count }} pickups were done{% endtrans %}</li>
                            {% else %}
                                <li>{% trans %}no pickups were done{% endtrans %}</li>
                            {% endif %}

                            {% if pickups_missed_count > 0 %}
                                <li>{% trans %}{{ pickups_missed_count }} pickups were missed{% endtrans %}</li>
                            {% else %}
                                {% if pickups_done_count > 0 %}
                                    <li>{% trans %}no pickups were missed{% endtrans %}</li>
                                {% endif %}
                            {% endif %}

                            {% if new_users|length > 0 %}
                                <li>
                                    {% trans new_user_count=new_users|length %}{{ new_user_count }} people joined the group{% endtrans %}:
                                    {% for user in new_users %}
<<<<<<< HEAD
                                        <a href="{{ user_url(user) }}">{{ user.display_name }}</a>{% if not loop.last %}, {% else %}.{% endif %}
=======
                                        <a href="{{ hostname }}/#/user/{{ user.id }}">{{ user.display_name }}</a>{% if not loop.last %}, {% endif %}
>>>>>>> 7fce1ccf
                                    {% endfor %}
                                </li>
                            {% endif %}

                            {% if feedbacks|length > 0 %}
                                <li>{% trans feedbacks_count=feedbacks|length %}{{ feedbacks_count }} pickup feedbacks were given{% endtrans %}</li>
                            {% else %}
                                <li>{% trans %}no feedback was given{% endtrans %}</li>
                            {% endif %}

                            {% if messages|length > 0 %}
                                <li>{% trans sent_messages_count=messages|length %}{{ sent_messages_count }} messages were sent{% endtrans %}</li>
                            {% else %}
                                <li>{% trans %}no messages were sent{% endtrans %}</li>
                            {% endif %}
                        </ul>

                        {% if feedbacks|length > 0 %}
                            <div class="divider"></div>
                            <br>
                            <h3>{% trans %}Pickup feedback{% endtrans %}</h3>
                            {% for feedback in feedbacks %}
                                <p class="feedback">
                                    <span class="message-author">{{ feedback.given_by.display_name }}</span>
                                    <em>{{ feedback.comment }}</em>
                                    <br>
                                    <span style="font-size: 14px;">
                                    {% trans weight=feedback.weight, store_url=store_url(feedback.about.store), store_name=feedback.about.store.name -%}
                                        {{ weight }} kg from <a href="{{ store_url }}">{{ store_name }}</a>
                                    {% endtrans %}
                                    </span>
                                </p>
                            {% endfor %}
                        {% endif %}

                        {% if messages|length > 0 %}
                            <div class="divider"></div>
                            <h3>{% trans %}Here's what was said last week{% endtrans %}</h3>
                            {% for message in messages %}
                                <div class="message">
                                    <a class="message-author" href="{{ user_url(message.author) }}">{{ message.author.display_name }}</a><br>
                                    <span class="message-content">{{ message.content_rendered(truncate_words=40) | safe }}</span>
                                </div>
                            {% endfor %}
                        {% endif %}

                    </mj-text>
                    <mj-divider/>
                    <mj-text font-size="13px" line-height="18px" color="#777">
                        <p>
                            {% trans %}You are receiving this because you are subscribed to <strong>Weekly summary</strong> emails for this group.{% endtrans %}
                            <a href="{{ settings_url }}">{% trans %}Click here to unsubscribe{%  endtrans %}</a>.
                        </p>
                    </mj-text>
                </mj-column>
            </mj-section>
            <mj-include path="../../base/templates/_footer.mjml"/>
        </mj-container>
    </mj-body>
</mjml><|MERGE_RESOLUTION|>--- conflicted
+++ resolved
@@ -32,11 +32,7 @@
                                 <li>
                                     {% trans new_user_count=new_users|length %}{{ new_user_count }} people joined the group{% endtrans %}:
                                     {% for user in new_users %}
-<<<<<<< HEAD
                                         <a href="{{ user_url(user) }}">{{ user.display_name }}</a>{% if not loop.last %}, {% else %}.{% endif %}
-=======
-                                        <a href="{{ hostname }}/#/user/{{ user.id }}">{{ user.display_name }}</a>{% if not loop.last %}, {% endif %}
->>>>>>> 7fce1ccf
                                     {% endfor %}
                                 </li>
                             {% endif %}
