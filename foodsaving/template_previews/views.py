--- conflicted
+++ resolved
@@ -26,13 +26,10 @@
     return Group.objects.order_by('?').first()
 
 
-<<<<<<< HEAD
-=======
 def random_message():
     return ConversationMessage.objects.order_by('?').first()
 
 
->>>>>>> 87853819
 class Handlers:
 
     def accountdelete_request(self):
@@ -60,11 +57,7 @@
         return email_utils.prepare_emailinvitation_email(invitation)
 
     def group_summary(self):
-<<<<<<< HEAD
         return email_utils.prepare_group_summary_emails(random_group())[0]
-=======
-        return email_utils.prepare_group_summary_email(random_group())
->>>>>>> 87853819
 
     def mailverification(self):
         return email_utils.prepare_mailverification_email(
