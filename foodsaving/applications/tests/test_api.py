--- conflicted
+++ resolved
@@ -307,21 +307,14 @@
         self.assertEqual(notification.to[0], self.applicant.email)
         self.assertIn('was accepted', notification.subject)
 
-<<<<<<< HEAD
+        # accepting user gets saved to group membership entry
+        self.assertEqual(GroupMembership.objects.get(
+            group=self.group,
+            user=self.applicant,
+        ).added_by, self.member)
+
     def test_newcomer_cannot_accept_application(self):
         self.client.force_login(user=self.newcomer)
-        response = self.client.post('/api/group-applications/{}/accept/'.format(self.application.id))
-        self.assertEqual(response.status_code, status.HTTP_403_FORBIDDEN)
-=======
-        # accepting user gets saved to group membership entry
-        self.assertEqual(GroupMembership.objects.get(
-            group=self.group,
-            user=self.applicant,
-        ).added_by, self.member)
->>>>>>> 44dc5b73
-
-    def test_applicant_cannot_accept_application(self):
-        self.client.force_login(user=self.applicant)
         response = self.client.post('/api/group-applications/{}/accept/'.format(self.application.id))
         self.assertEqual(response.status_code, status.HTTP_403_FORBIDDEN)
 
