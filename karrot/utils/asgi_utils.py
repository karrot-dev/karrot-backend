import email
import re
import time

import httpx
from channels.security import websocket
from django.conf import settings
from starlette.datastructures import MutableHeaders
from starlette.responses import Response

ONE_YEAR = 60 * 60 * 24 * 365

# Borrowing from:
#   https://github.com/florimondmanca/asgi-caches/blob/master/src/asgi_caches/utils/cache.py
#
# From section 14.12 of RFC2616:
# "HTTP/1.1 servers SHOULD NOT send Expires dates more than
# one year in the future."
max_age = ONE_YEAR


def http_date(epoch_time):
    return email.utils.formatdate(epoch_time, usegmt=True)


class ExpiresMax:
    def __init__(self, app):
        self.app = app

    async def __call__(self, scope, receive, send):
        if scope["type"] != "http":
            return await self.app(scope, receive, send)

        async def send_cached(message):
            # Borrowing from:
            #   https://github.com/encode/starlette/blob/master/starlette/middleware/cors.py
            if message["type"] != "http.response.start":
                return await send(message)
            message.setdefault("headers", [])
            headers = MutableHeaders(scope=message)
<<<<<<< HEAD
            headers.update(expires_max_headers)
=======
            headers.update(
                {
                    "Cache-Control": f"max-age={max_age}",
                    "Expires": http_date(time.time() + max_age),
                }
            )
>>>>>>> 03b7e7d1
            await send(message)

        return await self.app(scope, receive, send_cached)


expires_max_headers = {
    'Cache-Control': f'max-age={max_age}',
    'Expires': http_date(time.time() + max_age),
}


class CommunityProxy:
    def __init__(self, proxy_url):
        self.proxy_url = re.sub(r"/$", "", proxy_url)  # no trailing slash

    async def __call__(self, scope, receive, send):
        async with httpx.AsyncClient() as client:
            path = scope["path"]
            proxy_url = self.proxy_url + path[len("/community_proxy") :]
            r = await client.get(proxy_url)
            keep_headers = ["cache-control", "last-modified"]
            headers = {}
            for key in keep_headers:
                if key in r.headers:
                    headers[key] = r.headers[key]
            response = Response(
                r.content,
                status_code=r.status_code,
                headers=headers,
                media_type=r.headers["content-type"],
            )
            return await response(scope, receive, send)


class OriginValidatorThatAllowsFileUrls(websocket.OriginValidator):
    # We need to allow file urls in the origin header for our cordova app
    def valid_origin(self, parsed_origin):
        if parsed_origin is not None and parsed_origin.scheme == "file":
            return True
        return super().valid_origin(parsed_origin)


def AllowedHostsAndFileOriginValidator(application):
    # copied from channels.security.websocket
    allowed_hosts = settings.ALLOWED_HOSTS
    if settings.DEBUG and not allowed_hosts:
        allowed_hosts = ["localhost", "127.0.0.1", "[::1]"]
    return OriginValidatorThatAllowsFileUrls(application, allowed_hosts)


def cached(app):
    return ExpiresMax(app) if app else None<|MERGE_RESOLUTION|>--- conflicted
+++ resolved
@@ -38,24 +38,15 @@
                 return await send(message)
             message.setdefault("headers", [])
             headers = MutableHeaders(scope=message)
-<<<<<<< HEAD
             headers.update(expires_max_headers)
-=======
-            headers.update(
-                {
-                    "Cache-Control": f"max-age={max_age}",
-                    "Expires": http_date(time.time() + max_age),
-                }
-            )
->>>>>>> 03b7e7d1
             await send(message)
 
         return await self.app(scope, receive, send_cached)
 
 
 expires_max_headers = {
-    'Cache-Control': f'max-age={max_age}',
-    'Expires': http_date(time.time() + max_age),
+    "Cache-Control": f"max-age={max_age}",
+    "Expires": http_date(time.time() + max_age),
 }
 
 
