from datetime import timedelta
from enum import Enum

import pytz
from dateutil.relativedelta import relativedelta
from dateutil.rrule import rrulestr
from django.conf import settings
from django.core.validators import MinValueValidator, MaxValueValidator
from django.utils.translation import gettext as _
from django.db import models
from django.db import transaction
<<<<<<< HEAD
from django.db.models import Avg, Count, DurationField, F, Q, CheckConstraint
=======
from django.db.models import Count, DurationField, F, Q, Sum
>>>>>>> 7ef84df9
from django.utils import timezone

from karrot.base.base_models import BaseModel, CustomDateTimeTZRange, CustomDateTimeRangeField, UpdatedAtMixin
from karrot.conversations.models import ConversationMixin
from karrot.history.models import History, HistoryTypus
from karrot.activities import stats
from karrot.activities.utils import match_activities_with_dates, rrule_between_dates_in_local_time
from karrot.places.models import PlaceStatus


class ActivityTypeStatus(Enum):
    ACTIVE = 'active'
    ARCHIVED = 'archived'


class ActivityType(BaseModel, UpdatedAtMixin):
    group = models.ForeignKey('groups.Group', on_delete=models.CASCADE, related_name='activity_types')
    name = models.CharField(max_length=80)
    name_is_translatable = models.BooleanField(default=True)
    colour = models.CharField(max_length=6)
    icon = models.CharField(max_length=32)
    feedback_icon = models.CharField(max_length=32)
    has_feedback = models.BooleanField(default=True)
    has_feedback_weight = models.BooleanField(default=True)
    status = models.CharField(
        default=ActivityTypeStatus.ACTIVE.value,
        choices=[(status.value, status.value) for status in ActivityTypeStatus],
        max_length=100,
    )

    class Meta:
        unique_together = ('group', 'name')

    def get_translated_name(self):
        # the translations are collected via activity_types.py
        return _(self.name) if self.name_is_translatable else self.name


class ActivitySeriesQuerySet(models.QuerySet):
    @transaction.atomic
    def update_activities(self):
        for series in self.filter(activity_type__status=ActivityTypeStatus.ACTIVE.value,
                                  place__status=PlaceStatus.ACTIVE.value):
            series.update_activities()

    def annotate_timezone(self):
        return self.annotate(timezone=F('place__group__timezone'))


class ActivitySeriesManager(models.Manager.from_queryset(ActivitySeriesQuerySet)):
    def get_queryset(self):
        return super().get_queryset().annotate_timezone()


class ActivitySeries(BaseModel):
    objects = ActivitySeriesManager()

    place = models.ForeignKey('places.Place', related_name='series', on_delete=models.CASCADE)
    max_participants = models.PositiveIntegerField(blank=True, null=True)
    rule = models.TextField()
    start_date = models.DateTimeField()
    description = models.TextField(blank=True)
    duration = DurationField(null=True)

    activity_type = models.ForeignKey(
        ActivityType,
        related_name='activity_series',
        on_delete=models.CASCADE,
    )

    last_changed_by = models.ForeignKey(
        settings.AUTH_USER_MODEL,
        on_delete=models.SET_NULL,
        related_name='changed_series',
        null=True,
    )

    def create_activity(self, date):
        return self.activities.create(
            activity_type=self.activity_type,
            date=CustomDateTimeTZRange(date, date + (self.duration or default_duration)),
            has_duration=self.duration is not None,
            max_participants=self.max_participants,
            series=self,
            place=self.place,
            description=self.description,
            last_changed_by=self.last_changed_by,
        )

    def period_start(self):
        # shift start time slightly into future to avoid activities which are only valid for very short time
        return timezone.now() + relativedelta(minutes=5)

    def dates(self):
        return rrule_between_dates_in_local_time(
            rule=self.rule,
            dtstart=self.start_date,
            tz=self.get_timezone(),
            period_start=self.period_start(),
            period_duration=relativedelta(weeks=self.place.weeks_in_advance)
        )

    def get_timezone(self):
        value = self.timezone if hasattr(self, 'timezone') else self.place.group.timezone
        return pytz.timezone(value) if isinstance(value, str) else value

    def get_matched_activities(self):
        return match_activities_with_dates(
            activities=self.activities.order_by('date').filter(date__startswith__gt=self.period_start()),
            new_dates=self.dates(),
        )

    def update_activities(self):
        """
        create new activities and delete empty activities that don't match series
        """

        for activity, date in self.get_matched_activities():
            if not activity:
                self.create_activity(date)
            elif not date:
                if activity.participants.count() < 1:
                    activity.delete()

    def __str__(self):
        return 'ActivitySeries {} - {}'.format(self.rule, self.place)

    def save(self, *args, **kwargs):
        old = type(self).objects.get(pk=self.pk) if self.pk else None

        super().save(*args, **kwargs)

        if not old or old.start_date != self.start_date or old.rule != self.rule:
            self.update_activities()

        if old:
            description_changed = old.description != self.description
            max_participants_changed = old.max_participants != self.max_participants
            duration_changed = old.duration != self.duration
            if description_changed or max_participants_changed or duration_changed:
                for activity in self.activities.upcoming():
                    if description_changed and old.description == activity.description:
                        activity.description = self.description
                    if max_participants_changed and old.max_participants == activity.max_participants:
                        activity.max_participants = self.max_participants
                    if duration_changed:
                        if self.duration:
                            activity.has_duration = True
                            activity.date = CustomDateTimeTZRange(
                                activity.date.start, activity.date.start + self.duration
                            )
                        else:
                            activity.has_duration = False
                            activity.date = CustomDateTimeTZRange(
                                activity.date.start, activity.date.start + default_duration
                            )
                    activity.save()

    def delete(self, **kwargs):
        self.rule = str(rrulestr(self.rule).replace(dtstart=self.start_date, until=timezone.now()))
        self.update_activities()
        return super().delete()


class ActivityQuerySet(models.QuerySet):
    def _feedback_possible_q(self, user):
        return Q(is_done=True) \
               & Q(activity_type__has_feedback=True) \
               & Q(date__endswith__gte=timezone.now() - relativedelta(days=settings.FEEDBACK_POSSIBLE_DAYS)) \
               & Q(participants=user) \
               & ~Q(feedback__given_by=user) \
               & Q(activityparticipant__feedback_dismissed=False)

    def only_feedback_possible(self, user):
        return self.filter(self._feedback_possible_q(user))

    def exclude_feedback_possible(self, user):
        return self.filter(~self._feedback_possible_q(user))

    def annotate_num_participants(self):
        return self.annotate(num_participants=Count('participants'))

    def annotate_timezone(self):
        return self.annotate(timezone=F('place__group__timezone'))

    def annotate_feedback_weight(self):
        return self.annotate(feedback_weight=Sum('feedback__weight'))

    def exclude_disabled(self):
        return self.filter(is_disabled=False)

    def in_group(self, group):
        return self.filter(place__group=group)

    def due_soon(self):
        in_some_hours = timezone.now() + relativedelta(hours=settings.ACTIVITY_DUE_SOON_HOURS)
        return self.exclude_disabled().filter(date__startswith__gt=timezone.now(), date__startswith__lt=in_some_hours)

    def missed(self):
        return self.exclude_disabled().filter(date__startswith__lt=timezone.now(), participants=None)

    def done(self):
        return self.exclude_disabled().filter(date__startswith__lt=timezone.now()).exclude(participants=None)

    def done_not_full(self):
        return self.exclude_disabled() \
            .annotate(participant_count=Count('participants')) \
            .filter(date__startswith__lt=timezone.now(), participant_count__lt=F('max_participants'))

    def upcoming(self):
        return self.filter(date__startswith__gt=timezone.now())

    @transaction.atomic
    def process_finished_activities(self):
        """
        find all activities that are in the past and didn't get processed yet
        add them to history and mark as processed
        """
        for activity in self.exclude_disabled().filter(
                is_done=False,
                date__startswith__lt=timezone.now(),
        ):
            if not activity.place.is_active():
                # Make sure we don't process this activity again, even if the place gets active in future
                activity.is_disabled = True
                activity.save()
                continue

            payload = {}
            payload['activity_date'] = activity.id
            if activity.series:
                payload['series'] = activity.series.id
            if activity.max_participants:
                payload['max_participants'] = activity.max_participants
            if activity.participants.count() == 0:
                stats.activity_missed(activity)
                History.objects.create(
                    typus=HistoryTypus.ACTIVITY_MISSED,
                    group=activity.place.group,
                    place=activity.place,
                    activity=activity,
                    date=activity.date.start,
                    payload=payload,
                )
            else:
                stats.activity_done(activity)
                History.objects.create(
                    typus=HistoryTypus.ACTIVITY_DONE,
                    group=activity.place.group,
                    place=activity.place,
                    activity=activity,
                    users=activity.participants.all(),
                    date=activity.date.start,
                    payload=payload,
                )

            activity.is_done = True
            activity.save()


class ActivityManager(models.Manager.from_queryset(ActivityQuerySet)):
    def get_queryset(self):
        return super().get_queryset().annotate_timezone()


default_duration = timedelta(minutes=30)


def default_activity_date_range():
    return CustomDateTimeTZRange(timezone.now(), timezone.now() + default_duration)


def to_range(date, **kwargs):
    duration = timedelta(**kwargs) if kwargs else default_duration
    return CustomDateTimeTZRange(date, date + duration)


class Activity(BaseModel, ConversationMixin):
    objects = ActivityManager()

    class Meta:
        ordering = ['date']
        constraints = [
            CheckConstraint(
                check=Q(max_participants_without_role=None) | ~Q(require_role=''),
                name='only_trial_participants_if_require_role',
            )
        ]

    activity_type = models.ForeignKey(
        ActivityType,
        related_name='activities',
        on_delete=models.CASCADE,
    )

    series = models.ForeignKey(
        'ActivitySeries',
        related_name='activities',
        on_delete=models.SET_NULL,
        null=True,
    )
    place = models.ForeignKey(
        'places.Place',
        related_name='activities',
        on_delete=models.CASCADE,
    )
    participants = models.ManyToManyField(
        settings.AUTH_USER_MODEL,
        related_name='activities',
        through='ActivityParticipant',
        through_fields=('activity', 'user')
    )
    feedback_given_by = models.ManyToManyField(
        settings.AUTH_USER_MODEL,
        related_name='feedback_about_activities',
        through='Feedback',
        through_fields=('about', 'given_by')
    )
    date = CustomDateTimeRangeField(default=default_activity_date_range)
    has_duration = models.BooleanField(default=False)

    description = models.TextField(blank=True)
    require_role = models.CharField(blank=True, max_length=100)
    max_participants = models.PositiveIntegerField(null=True)
    max_participants_without_role = models.PositiveIntegerField(null=True)
    is_disabled = models.BooleanField(default=False)
    last_changed_by = models.ForeignKey(
        settings.AUTH_USER_MODEL,
        null=True,
        related_name='activities_changed',
        on_delete=models.SET_NULL,
    )

    is_done = models.BooleanField(default=False)

    @property
    def group(self):
        return self.place.group

    @property
    def ended_at(self):
        if self.is_upcoming():
            return None
        return self.date.end

    def __str__(self):
        return 'Activity {} - {}'.format(self.date.start, self.place)

    def get_timezone(self):
        value = self.timezone if hasattr(self, 'timezone') else self.group.timezone
        return pytz.timezone(value) if isinstance(value, str) else value

    def feedback_due(self):
        if not self.activity_type.has_feedback:
            return None
        due = self.date.end + relativedelta(days=settings.FEEDBACK_POSSIBLE_DAYS)
        return due.astimezone(self.get_timezone())

    def is_upcoming(self):
        return self.date.start > timezone.now()

    def is_full(self, *, without_role):
        max_participants = self.max_participants_without_role if without_role else self.max_participants
        qs = self.participants.filter(activityparticipant__is_without_role=without_role)
        if max_participants is None:
            return False
        return qs.count() >= max_participants

    def is_participant(self, user):
        return self.participants.filter(id=user.id).exists()

    def is_empty(self, *, without_role):
        if without_role is None:
            qs = self.participants
        else:
            qs = self.participants.filter(activityparticipant__is_without_role=without_role)
        return qs.count() == 0

    def is_recent(self):
        return self.date.start >= timezone.now() - relativedelta(days=settings.FEEDBACK_POSSIBLE_DAYS)

    def empty_participants_count(self, *, without_role):
        max_participants = self.max_participants_without_role if without_role else self.max_participants
        qs = self.participants.filter(activityparticipant__is_without_role=without_role)
        return max(0, max_participants - qs.count())

    def add_participant(self, user, *, without_role=False):
        participant, _ = ActivityParticipant.objects.get_or_create(
            activity=self,
            user=user,
            is_without_role=without_role,
        )
        return participant

    def remove_participant(self, user):
        ActivityParticipant.objects.filter(
            activity=self,
            user=user,
        ).delete()

    def dismiss_feedback(self, user):
        activity_participant = ActivityParticipant.objects.get(
            activity=self,
            user=user,
        )
        activity_participant.feedback_dismissed = True
        activity_participant.save()

    def save(self, *args, **kwargs):
        if not self.has_duration:
            # reset duration to default if activity has no explicit duration
            start = self.date.start
            self.date = CustomDateTimeTZRange(start, start + default_duration)

        super().save(*args, **kwargs)


class ActivityParticipant(BaseModel):
    activity = models.ForeignKey(
        Activity,
        on_delete=models.CASCADE,
    )
    user = models.ForeignKey(
        settings.AUTH_USER_MODEL,
        on_delete=models.CASCADE,
    )
    feedback_dismissed = models.BooleanField(default=False)
    reminder_task_id = models.TextField(null=True)  # stores a huey task id
    is_without_role = models.BooleanField(default=False)

    class Meta:
        db_table = 'activities_activity_participants'
        unique_together = (('activity', 'user'), )
        ordering = ['created_at']


class Feedback(BaseModel):
    given_by = models.ForeignKey('users.User', on_delete=models.CASCADE, related_name='feedback')
    about = models.ForeignKey('Activity', on_delete=models.CASCADE)
    weight = models.FloatField(
        blank=True, null=True, validators=[MinValueValidator(-0.01),
                                           MaxValueValidator(10000.0)]
    )
    comment = models.CharField(max_length=settings.DESCRIPTION_MAX_LENGTH, blank=True)

    # just to store legacy values for when feedback_as_sum was False on activities... null otherwise
    # I guess can remove it after a while...
    weight_for_average = models.FloatField(null=True)

    class Meta:
        unique_together = ('about', 'given_by')<|MERGE_RESOLUTION|>--- conflicted
+++ resolved
@@ -9,11 +9,7 @@
 from django.utils.translation import gettext as _
 from django.db import models
 from django.db import transaction
-<<<<<<< HEAD
-from django.db.models import Avg, Count, DurationField, F, Q, CheckConstraint
-=======
-from django.db.models import Count, DurationField, F, Q, Sum
->>>>>>> 7ef84df9
+from django.db.models import Count, DurationField, F, Q, Sum, CheckConstraint
 from django.utils import timezone
 
 from karrot.base.base_models import BaseModel, CustomDateTimeTZRange, CustomDateTimeRangeField, UpdatedAtMixin
