--- conflicted
+++ resolved
@@ -363,20 +363,12 @@
     def is_upcoming(self):
         return self.date.start > timezone.now()
 
-<<<<<<< HEAD
-=======
     def is_past(self):
         return self.date.end < timezone.now()
 
     def is_not_past(self):
         return not self.is_past()
 
-    def is_full(self):
-        if not self.max_participants:
-            return False
-        return self.participants.count() >= self.max_participants
-
->>>>>>> c706248c
     def is_participant(self, user):
         return self.participants.filter(id=user.id).exists()
 
