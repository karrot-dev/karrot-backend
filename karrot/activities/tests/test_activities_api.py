--- conflicted
+++ resolved
@@ -555,7 +555,6 @@
         self.assertEqual(response.status_code, status.HTTP_200_OK, response.data)
 
 
-<<<<<<< HEAD
 class TestActivitiesWithParticipantTypeAPI(APITestCase):
     def setUp(self):
         self.member = UserFactory()
@@ -712,9 +711,6 @@
 
 
 class TestActivitiesListAPI(APITestCase, ExtractPaginationMixin):
-=======
-class TestActivitiesAPIWithInactivePlaces(APITestCase, ExtractPaginationMixin):
->>>>>>> 10b9868b
     def setUp(self):
         self.url = '/api/activities/'
 
