--- conflicted
+++ resolved
@@ -203,15 +203,12 @@
 
     # keep old field as before until frontend updated for compatability
     participants = serializers.SerializerMethodField()
-<<<<<<< HEAD
     participants_next = ActivityParticipantSerializer(
         read_only=True,
         source='activityparticipant_set',
         many=True,
     )
-=======
     feedback_dismissed_by = serializers.SerializerMethodField()
->>>>>>> 7ef84df9
     feedback_due = DateTimeFieldWithTimezone(read_only=True, allow_null=True)
 
     date = DateTimeRangeField()
