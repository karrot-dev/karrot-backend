# Translations template for PROJECT.
# Copyright (C) 2022 ORGANIZATION
# This file is distributed under the same license as the PROJECT project.
# FIRST AUTHOR <EMAIL@ADDRESS>, 2022.
#
#, fuzzy
msgid ""
msgstr ""
"Project-Id-Version: PROJECT VERSION\n"
"Report-Msgid-Bugs-To: EMAIL@ADDRESS\n"
"PO-Revision-Date: YEAR-MO-DA HO:MI+ZONE\n"
"Last-Translator: FULL NAME <EMAIL@ADDRESS>\n"
"Language-Team: LANGUAGE <LL@li.org>\n"
"MIME-Version: 1.0\n"
"Content-Type: text/plain; charset=utf-8\n"
"Content-Transfer-Encoding: 8bit\n"
"Generated-By: Babel 2.10.3\n"

#: karrot/activities/activity_types.py:5
msgid "Meeting"
msgstr ""

#: karrot/activities/activity_types.py:6
msgid "Pickup"
msgstr ""

#: karrot/activities/activity_types.py:7
msgid "Distribution"
msgstr ""

#: karrot/activities/activity_types.py:8
msgid "Event"
msgstr ""

#: karrot/activities/activity_types.py:9
msgid "Activity"
msgstr ""

#: karrot/activities/activity_types.py:10
msgid "Task"
msgstr ""

#: karrot/activities/serializers.py:139
msgid "Must be a list"
msgstr ""

#: karrot/activities/serializers.py:140
msgid "Must be a list with one or two values"
msgstr ""

#: karrot/activities/serializers.py:141
msgid "Must pass start value"
msgstr ""

#: karrot/activities/tasks.py:77
#, python-format
msgid "Upcoming %(activity_type)s"
msgstr ""

#: karrot/activities/tasks.py:166
#, python-format
msgid "%(activity_type)s no longer available - %(date_time)s"
msgstr ""

#: karrot/activities/templates/activity_notification.html.jinja2:5
#: karrot/activities/templates/activity_notification.html.jinja2:186
#: karrot/activities/templates/activity_notification.subject.jinja2:1
#, python-format
msgid "%(group_name)s upcoming activities"
msgstr ""

#: karrot/activities/templates/activity_notification.html.jinja2:190
msgid "Tonight"
msgstr ""

#: karrot/activities/templates/activity_notification.html.jinja2:194
msgid "The day is not over, there are still activities to be done!"
msgstr ""

#: karrot/activities/templates/activity_notification.html.jinja2:197
#: karrot/activities/templates/activity_notification.html.jinja2:225
msgid "You are signed up for"
msgstr ""

#: karrot/activities/templates/activity_notification.html.jinja2:202
#: karrot/activities/templates/activity_notification.html.jinja2:230
msgid "No-one is yet signed up for"
msgstr ""

#: karrot/activities/templates/activity_notification.html.jinja2:207
#: karrot/activities/templates/activity_notification.html.jinja2:235
msgid "There is still space available for"
msgstr ""

#: karrot/activities/templates/activity_notification.html.jinja2:220
msgid "Tomorrow"
msgstr ""

#: karrot/activities/templates/activity_notification.html.jinja2:261
msgid ""
"You are receiving this because you are subscribed to\n"
"                            <strong>Activity notification</strong> emails"
" for this group."
msgstr ""

#: karrot/activities/templates/activity_notification.html.jinja2:263
#: karrot/applications/templates/new_application.html.jinja2:224
#: karrot/groups/templates/group_summary.html.jinja2:266
#: karrot/issues/templates/conflict_resolution_continued.html.jinja2:213
#: karrot/issues/templates/new_conflict_resolution.html.jinja2:220
#: karrot/offers/templates/new_offer.html.jinja2:233
msgid "Click here to unsubscribe"
msgstr ""

#: karrot/activities/templates/participant_removed.html.jinja2:5
#: karrot/activities/templates/participant_removed.html.jinja2:123
#: karrot/activities/templates/participant_removed.subject.jinja2:1
#, python-format
msgid "Your activities for %(place_name)s changed"
msgstr ""

#: karrot/activities/templates/participant_removed.html.jinja2:124
msgid "The following activities are no longer available for you"
msgstr ""

#: karrot/activities/templates/participant_removed.html.jinja2:140
#, python-format
msgid ""
"Message from <a class=\"message-author\" href=\"%(url)s\" style=\"text-"
"transform: uppercase; text-decoration: none; font-weight: 700; color: "
"#4a982e;\">%(display_name)s</a>"
msgstr ""

#: karrot/activities/templates/participant_removed.html.jinja2:163
#: karrot/groups/templates/user_became_editor.html.jinja2:221
#: karrot/groups/templates/user_inactive_in_group.html.jinja2:221
#: karrot/groups/templates/user_lost_editor_role.html.jinja2:217
#, python-format
msgid ""
"You are receiving this because you are a member of "
"<strong>%(group_name)s</strong>."
msgstr ""

#: karrot/activities/templates/participant_removed.html.jinja2:164
#: karrot/groups/templates/user_became_editor.html.jinja2:222
#: karrot/groups/templates/user_inactive_in_group.html.jinja2:222
#: karrot/groups/templates/user_lost_editor_role.html.jinja2:218
#, python-format
msgid "You can leave the group from the <a href=\"%(group_url)s\">group page</a>."
msgstr ""

#: karrot/applications/api.py:29
msgid "You need to have a verified email address"
msgstr ""

#: karrot/applications/api.py:38 karrot/groups/api.py:52
#: karrot/invitations/serializers.py:28 karrot/issues/serializers.py:122
msgid "You need to be a group editor"
msgstr ""

#: karrot/applications/api.py:46
msgid "You need to be the applicant"
msgstr ""

#: karrot/applications/api.py:54
msgid "Application is not pending anymore"
msgstr ""

#: karrot/applications/serializers.py:36
msgid "Application is already pending"
msgstr ""

#: karrot/applications/serializers.py:41
msgid "You are already member of the group"
msgstr ""

#: karrot/applications/serializers.py:43
msgid "You cannot apply to open groups"
msgstr ""

#: karrot/applications/templates/application_accepted.html.jinja2:5
#: karrot/applications/templates/application_accepted.html.jinja2:170
#: karrot/applications/templates/application_accepted.subject.jinja2:1
#, python-format
msgid "Your application to join %(group_name)s was accepted"
msgstr ""

#: karrot/applications/templates/application_accepted.html.jinja2:188
#: karrot/groups/templates/user_became_editor.html.jinja2:194
#: karrot/groups/templates/user_inactive_in_group.html.jinja2:194
#: karrot/groups/templates/user_lost_editor_role.html.jinja2:190
#: karrot/groups/templates/user_removal_from_group.html.jinja2:192
#, python-format
msgid "Visit %(group_name)s"
msgstr ""

#: karrot/applications/templates/application_declined.html.jinja2:5
#: karrot/applications/templates/application_declined.html.jinja2:170
#: karrot/applications/templates/application_declined.subject.jinja2:1
#, python-format
msgid "Your application to join %(group_name)s was declined"
msgstr ""

#: karrot/applications/templates/new_application.html.jinja2:5
#: karrot/applications/templates/new_application.html.jinja2:170
#: karrot/applications/templates/new_application.subject.jinja2:1
#, python-format
msgid "%(user_name)s wants to join %(group_name)s"
msgstr ""

#: karrot/applications/templates/new_application.html.jinja2:172
msgid "Questions asked by your group"
msgstr ""

#: karrot/applications/templates/new_application.html.jinja2:177
#, python-format
msgid ""
"You can edit the questions for new applications on the <a "
"href=\"%(group_edit_url)s\">group edit page</a>."
msgstr ""

#: karrot/applications/templates/new_application.html.jinja2:179
#, python-format
msgid "Answers from %(user_name)s"
msgstr ""

#: karrot/applications/templates/new_application.html.jinja2:196
msgid "View applications"
msgstr ""

#: karrot/applications/templates/new_application.html.jinja2:223
msgid ""
"You are receiving this because you are subscribed to <strong>User "
"application</strong> emails for this group."
msgstr ""

#: karrot/applications/templates/new_application.html.jinja2:227
#: karrot/conversations/templates/conversation_message_notification.html.jinja2:150
#: karrot/issues/templates/new_conflict_resolution.html.jinja2:223
#: karrot/issues/templates/new_conflict_resolution_affected_user.html.jinja2:219
#, python-format
msgid ""
"Reply to this email directly, <a href=\"%(conversation_url)s\">view it on"
" %(site_name)s</a>, or <a href=\"%(mute_url)s\">mute the "
"conversation</a>."
msgstr ""

#: karrot/conversations/api.py:73 karrot/conversations/api.py:255
#: karrot/conversations/api.py:445 karrot/conversations/serializers.py:187
msgid "You are not in this conversation"
msgstr ""

#: karrot/conversations/api.py:82
msgid "You are not the author of this message"
msgstr ""

#: karrot/conversations/api.py:91
#, python-format
msgid ""
"You can't edit a message more than %(days_number)s days after its "
"creation."
msgstr ""

#: karrot/conversations/api.py:373
msgid "Must be first in thread"
msgstr ""

#: karrot/conversations/api.py:376
msgid "You are not a participant in this thread"
msgstr ""

#: karrot/conversations/emails.py:263
#, python-format
msgid "New message in your application to %(group_name)s"
msgstr ""

#: karrot/conversations/emails.py:267
#, python-format
msgid "New message in application of %(user_name)s to %(group_name)s"
msgstr ""

#: karrot/conversations/emails.py:290
#, python-format
msgid "New message in membership review of %(user_name)s"
msgstr ""

#: karrot/conversations/emails.py:305
#, python-format
msgid "New message for offer %(offer_name)s in %(group_name)s"
msgstr ""

#: karrot/conversations/serializers.py:189
msgid "This conversation has been closed"
msgstr ""

#: karrot/conversations/templates/conversation_message_notification.html.jinja2:149
msgid "You are receiving this because you are subscribed to this conversation."
msgstr ""

#: karrot/conversations/templates/mention_notification.html.jinja2:5
#: karrot/conversations/templates/mention_notification.html.jinja2:122
#: karrot/conversations/templates/mention_notification.subject.jinja2:1
#, python-format
msgid "You were mentioned by %(user_name)s"
msgstr ""

#: karrot/conversations/templates/mention_notification.html.jinja2:155
msgid "You are receiving this because you were mentioned."
msgstr ""

#: karrot/conversations/templates/mention_notification.html.jinja2:156
#, python-format
msgid ""
"Reply to this email directly or <a href=\"%(conversation_url)s\">view it "
"on %(site_name)s</a>."
msgstr ""

#: karrot/conversations/templates/thread_message_notification.html.jinja2:135
msgid "In reply to:"
msgstr ""

#: karrot/conversations/templates/thread_message_notification.html.jinja2:161
msgid ""
"You are receiving this because you are subscribed to replies in this "
"conversation."
msgstr ""

#: karrot/conversations/templates/thread_message_notification.html.jinja2:162
#, python-format
msgid ""
"Reply to this email directly, <a href=\"%(thread_url)s\">view replies on "
"%(site_name)s</a>, or <a href=\"%(mute_url)s\">mute further replies</a>."
msgstr ""

#: karrot/groups/api.py:31
msgid "You are already a member."
msgstr ""

#: karrot/groups/api.py:38
msgid "You can only join open groups."
msgstr ""

#: karrot/groups/api.py:45
msgid "You cannot give trust to yourself"
msgstr ""

#: karrot/groups/api.py:210
msgid "You already gave trust to this user"
msgstr ""

#: karrot/groups/serializers.py:33
msgid "Unknown timezone"
msgstr ""

#: karrot/groups/serializers.py:41
msgid "Playground"
msgstr ""

#: karrot/groups/serializers.py:150 karrot/groups/serializers.py:251
msgid "You cannot manage agreements"
msgstr ""

#: karrot/groups/serializers.py:152
msgid "Agreement is not for this group"
msgstr ""

#: karrot/groups/serializers.py:249
msgid "You are not in this group"
msgstr ""

#: karrot/groups/templates/default_application_questions.nopreview.jinja2:1
msgid ""
"Hey there! Before you can join our group we'd like to know a bit about "
"you and your motivation. Please tell us how you got to know about us and "
"what you wish to do here!"
msgstr ""

#: karrot/groups/templates/group_summary.html.jinja2:5
#: karrot/groups/templates/group_summary.html.jinja2:170
#, python-format
msgid "%(group_name)s weekly summary"
msgstr ""

#: karrot/groups/templates/group_summary.html.jinja2:172
msgid ""
"Hope you are having a good weekend! Here's a summary of what happened in "
"your group last week"
msgstr ""

#: karrot/groups/templates/group_summary.html.jinja2:176
#, python-format
msgid "%(activities_done_count)s activities were done"
msgstr ""

#: karrot/groups/templates/group_summary.html.jinja2:178
msgid "no activities were done"
msgstr ""

#: karrot/groups/templates/group_summary.html.jinja2:182
#, python-format
msgid "%(activities_missed_count)s activities were missed"
msgstr ""

#: karrot/groups/templates/group_summary.html.jinja2:185
msgid "no activities were missed"
msgstr ""

#: karrot/groups/templates/group_summary.html.jinja2:191
#, python-format
msgid "%(new_user_count)s people joined the group"
msgstr ""

#: karrot/groups/templates/group_summary.html.jinja2:199
#, python-format
msgid "%(feedbacks_count)s feedbacks were given"
msgstr ""

#: karrot/groups/templates/group_summary.html.jinja2:201
msgid "no feedback was given"
msgstr ""

#: karrot/groups/templates/group_summary.html.jinja2:205
#, python-format
msgid "%(sent_messages_count)s messages were sent"
msgstr ""

#: karrot/groups/templates/group_summary.html.jinja2:207
msgid "no messages were sent"
msgstr ""

#: karrot/groups/templates/group_summary.html.jinja2:214
msgid "Feedback"
msgstr ""

#: karrot/groups/templates/group_summary.html.jinja2:222
#, python-format
msgid "%(weight)s kg from <a href=\"%(store_url)s\">%(store_name)s</a>"
msgstr ""

#: karrot/groups/templates/group_summary.html.jinja2:236
msgid "Here's what was said last week"
msgstr ""

#: karrot/groups/templates/group_summary.html.jinja2:265
msgid ""
"You are receiving this because you are subscribed to <strong>Weekly "
"summary</strong> emails for this group."
msgstr ""

#: karrot/groups/templates/group_summary.subject.jinja2:1
#, python-format
msgid "%(group_name)s updates for the week of %(day)s"
msgstr ""

#: karrot/groups/templates/playground_public_description.nopreview.jinja2:1
msgid ""
"Welcome to **karrot**!\n"
"\n"
"Come in, click around and do whatever you feel like! :carrot: No need to "
"worry, nothing can be broken here! :)\n"
"\n"
"All email notifications are disabled by default."
msgstr ""

#: karrot/groups/templates/user_became_editor.html.jinja2:5
#: karrot/groups/templates/user_became_editor.html.jinja2:171
#: karrot/groups/templates/user_became_editor.subject.jinja2:1
#, python-format
msgid "You gained editing permissions in %(group_name)s!"
msgstr ""

#: karrot/groups/templates/user_became_editor.html.jinja2:174
msgid ""
"You've received enough trust from fellow group members to grant you "
"<strong>editing permissions</strong>. For example, you can now modify "
"your group, places and activities, or create new ones."
msgstr ""

#: karrot/groups/templates/user_became_editor.html.jinja2:180
msgid "Use your power wisely!"
msgstr ""

#: karrot/groups/templates/user_inactive_in_group.html.jinja2:171
msgid "Hey, we're missing you!"
msgstr ""

#: karrot/groups/templates/user_inactive_in_group.html.jinja2:174
#, python-format
msgid ""
"It looks like you've not visited the\n"
"                            <a href=\"%(group_url)s\">%(group_name)s</a> "
"group for over %(num_days_inactive)s\n"
"                            days."
msgstr ""

#: karrot/groups/templates/user_inactive_in_group.html.jinja2:179
msgid ""
"We've marked you as inactive, but you can reactivate by simply visiting "
"the group\n"
"                            again."
msgstr ""

#: karrot/groups/templates/user_inactive_in_group.subject.jinja2:1
#, python-format
msgid "%(group_name)s is missing you!"
msgstr ""

#: karrot/groups/templates/user_lost_editor_role.html.jinja2:5
#: karrot/groups/templates/user_lost_editor_role.html.jinja2:171
#: karrot/groups/templates/user_lost_editor_role.subject.jinja2:1
#, python-format
msgid "You lost editing permissions in %(group_name)s!"
msgstr ""

#: karrot/groups/templates/user_lost_editor_role.html.jinja2:174
msgid ""
"You don't have enough trust from fellow group members anymore to grant "
"you <strong>editing permissions</strong>."
msgstr ""

#: karrot/groups/templates/user_removal_from_group.html.jinja2:171
msgid "Hey, we're really missing you!"
msgstr ""

#: karrot/groups/templates/user_removal_from_group.html.jinja2:174
#, python-format
msgid ""
"It's been %(num_months_inactive)s months since we noticed you were "
"inactive in\n"
"                            <a href=\"%(group_url)s\">%(group_name)s</a>."
msgstr ""

#: karrot/groups/templates/user_removal_from_group.html.jinja2:178
msgid "If you want to stay part of the group, just visit the group again!"
msgstr ""

#: karrot/groups/templates/user_removal_from_group.html.jinja2:206
#, python-format
msgid ""
"Otherwise we'll remove you from the group in %(num_removal_days)s\n"
"                        days."
msgstr ""

#: karrot/groups/templates/user_removal_from_group.html.jinja2:230
#, python-format
msgid ""
"You are receiving this because you are a member of "
"<strong>%(group_name)s</strong>\n"
"                            ."
msgstr ""

#: karrot/groups/templates/user_removal_from_group.html.jinja2:232
#, python-format
msgid ""
"You can leave the group from the <a href=\"%(group_url)s\">group page</a>"
"\n"
"                            ."
msgstr ""

#: karrot/groups/templates/user_removal_from_group.subject.jinja2:1
#, python-format
msgid "%(group_name)s is really missing you!"
msgstr ""

#: karrot/invitations/api.py:27
msgid "Invitation to this email address was sent recently, wait before resending"
msgstr ""

#: karrot/invitations/serializers.py:20
msgid "An invitation has already been sent to this e-mail address"
msgstr ""

#: karrot/invitations/serializers.py:26 karrot/issues/serializers.py:120
#: karrot/offers/serializers.py:91
msgid "You are not a member of this group."
msgstr ""

#: karrot/invitations/serializers.py:33
msgid "User is already member of group"
msgstr ""

#: karrot/invitations/serializers.py:41
msgid "Email could not be sent"
msgstr ""

#: karrot/invitations/templates/emailinvitation.html.jinja2:5
#: karrot/invitations/templates/emailinvitation.subject.jinja2:1
#, python-format
msgid "Invitation to join %(group_name)s"
msgstr ""

#: karrot/invitations/templates/emailinvitation.html.jinja2:170
#, python-format
msgid "You're invited to join %(group_name)s!"
msgstr ""

#: karrot/invitations/templates/emailinvitation.html.jinja2:178
#, python-format
msgid ""
"%(invited_by_name)s invited you to join the \"%(group_name)s\" community "
"on %(site_name)s!"
msgstr ""

#: karrot/invitations/templates/emailinvitation.html.jinja2:179
msgid "If you'd like to join, please click the link below:"
msgstr ""

#: karrot/invitations/templates/emailinvitation.html.jinja2:192
msgid "Follow the invitation"
msgstr ""

#: karrot/issues/api.py:18
msgid "Can only modify vote for ongoing issues"
msgstr ""

#: karrot/issues/serializers.py:13
msgid "You need to provide a score for all options"
msgstr ""

#: karrot/issues/serializers.py:39
msgid "Provided option is not part of this voting"
msgstr ""

#: karrot/issues/serializers.py:44
msgid "Provided score is outside of allowed range"
msgstr ""

#: karrot/issues/templates/conflict_resolution_continued.html.jinja2:5
#: karrot/issues/templates/conflict_resolution_continued.html.jinja2:170
#: karrot/issues/templates/conflict_resolution_continued.subject.jinja2:1
#, python-format
msgid "The membership review of %(affected_user_name)s continues"
msgstr ""

#: karrot/issues/templates/conflict_resolution_continued.html.jinja2:171
#: karrot/issues/templates/conflict_resolution_continued_affected_user.html.jinja2:171
msgid ""
"The result of the last voting round is to continue discussion and start "
"another round of voting."
msgstr ""

#: karrot/issues/templates/conflict_resolution_continued.html.jinja2:172
#: karrot/issues/templates/conflict_resolution_continued_affected_user.html.jinja2:172
#, python-format
msgid "The new voting round ends at %(expiry_date)s."
msgstr ""

#: karrot/issues/templates/conflict_resolution_continued.html.jinja2:185
#: karrot/issues/templates/conflict_resolution_continued_affected_user.html.jinja2:185
#: karrot/issues/templates/new_conflict_resolution.html.jinja2:192
#: karrot/issues/templates/new_conflict_resolution_affected_user.html.jinja2:192
msgid "View discussion"
msgstr ""

#: karrot/issues/templates/conflict_resolution_continued.html.jinja2:212
#: karrot/issues/templates/new_conflict_resolution.html.jinja2:219
msgid ""
"You are receiving this because you are subscribed to <strong>Membership "
"Review</strong> emails for this group."
msgstr ""

#: karrot/issues/templates/conflict_resolution_continued_affected_user.html.jinja2:5
#: karrot/issues/templates/conflict_resolution_continued_affected_user.html.jinja2:170
#: karrot/issues/templates/conflict_resolution_continued_affected_user.subject.jinja2:1
msgid "Your membership review continues"
msgstr ""

#: karrot/issues/templates/new_conflict_resolution.html.jinja2:5
#: karrot/issues/templates/new_conflict_resolution.html.jinja2:170
#: karrot/issues/templates/new_conflict_resolution.subject.jinja2:1
#, python-format
msgid "A membership review was started for %(affected_user_name)s"
msgstr ""

#: karrot/issues/templates/new_conflict_resolution.html.jinja2:178
#: karrot/issues/templates/new_conflict_resolution_affected_user.html.jinja2:178
msgid "You can discuss the topic and give your opinion in the voting."
msgstr ""

#: karrot/issues/templates/new_conflict_resolution.html.jinja2:179
#: karrot/issues/templates/new_conflict_resolution_affected_user.html.jinja2:179
#, python-format
msgid "This voting round ends at %(expiry_date)s."
msgstr ""

#: karrot/issues/templates/new_conflict_resolution_affected_user.html.jinja2:5
#: karrot/issues/templates/new_conflict_resolution_affected_user.html.jinja2:170
#: karrot/issues/templates/new_conflict_resolution_affected_user.subject.jinja2:1
msgid "A review of your membership was started"
msgstr ""

#: karrot/offers/api.py:33
msgid "You are not the owner of this offer"
msgstr ""

#: karrot/offers/api.py:95
msgid "You can only archive an active offer"
msgstr ""

#: karrot/offers/templates/new_offer.html.jinja2:5
#: karrot/offers/templates/new_offer.subject.jinja2:1
#, python-format
msgid "%(user_name)s created a new offer %(offer_name)s"
msgstr ""

#: karrot/offers/templates/new_offer.html.jinja2:188
#, python-format
msgid "%(user_name)s created a new offer"
msgstr ""

#: karrot/offers/templates/new_offer.html.jinja2:205
msgid "View offer"
msgstr ""

#: karrot/offers/templates/new_offer.html.jinja2:232
msgid ""
"You are receiving this because you are subscribed to <strong>New "
"Offer</strong> emails for this group."
msgstr ""

#: karrot/offers/templates/new_offer.html.jinja2:236
#, python-format
msgid ""
"Reply to this email directly, <a href=\"%(offer_url)s\">view it on "
"%(site_name)s</a>, or <a href=\"%(mute_url)s\">mute the conversation</a>."
msgstr ""

#: karrot/places/place_types.py:5
msgid "Unspecified"
msgstr ""

#: karrot/places/place_types.py:6
msgid "Store"
msgstr ""

#: karrot/places/place_types.py:7
msgid "Sharing Point"
msgstr ""

#: karrot/places/place_types.py:8
msgid "Meeting Place"
msgstr ""

#: karrot/places/place_types.py:9
msgid "Restaurant"
msgstr ""

#: karrot/places/place_types.py:10
msgid "Market"
msgstr ""

#: karrot/places/serializers.py:172
msgid "Set at least one week in advance"
msgstr ""

#: karrot/places/serializers.py:175
#, python-format
msgid "Do not set more than %(count)s weeks in advance"
msgstr ""

#: karrot/places/serializers.py:227
msgid "You are already subscribed to this place"
msgstr ""

<<<<<<< HEAD
#: karrot/subscriptions/receivers.py:754
=======
#: karrot/subscriptions/receivers.py:740
>>>>>>> 236f9e00
msgid "Push notifications are enabled!"
msgstr ""

#: karrot/userauth/api.py:98 karrot/userauth/serializers.py:102
#: karrot/userauth/serializers.py:151 karrot/userauth/serializers.py:172
#: karrot/userauth/serializers.py:202 karrot/userauth/serializers.py:224
msgid "We could not send you an e-mail."
msgstr ""

#: karrot/userauth/permissions.py:6
msgid "Mail is already verified."
msgstr ""

#: karrot/userauth/serializers.py:25
msgid "Unable to log in with provided credentials."
msgstr ""

#: karrot/userauth/serializers.py:89 karrot/userauth/serializers.py:189
msgid "Similar e-mail exists: "
msgstr ""

#: karrot/userauth/serializers.py:126
msgid "Verification code is invalid"
msgstr ""

#: karrot/userauth/serializers.py:130
msgid "Verification code has expired"
msgstr ""

#: karrot/userauth/serializers.py:165 karrot/userauth/serializers.py:183
msgid "Wrong password"
msgstr ""

#: karrot/userauth/serializers.py:216
msgid "Unknown e-mail address"
msgstr ""

#: karrot/users/templates/accountdelete_request.html.jinja2:5
#: karrot/users/templates/accountdelete_request.subject.jinja2:1
msgid "Request to delete your account"
msgstr ""

#: karrot/users/templates/accountdelete_request.html.jinja2:170
#, python-format
msgid "You requested to delete your account on %(site_name)s!"
msgstr ""

#: karrot/users/templates/accountdelete_request.html.jinja2:178
msgid ""
"We're sad to hear that you want to delete your account, could we have "
"done anything better?"
msgstr ""

#: karrot/users/templates/accountdelete_request.html.jinja2:179
msgid "Anyhow, you can finish the deletion by clicking the link below:"
msgstr ""

#: karrot/users/templates/accountdelete_request.html.jinja2:192
msgid "Delete your account"
msgstr ""

#: karrot/users/templates/accountdelete_request.html.jinja2:205
msgid "If you changed your mind, you can simply ignore this e-mail."
msgstr ""

#: karrot/users/templates/accountdelete_success.html.jinja2:5
#: karrot/users/templates/accountdelete_success.subject.jinja2:1
msgid "Account successfully deleted"
msgstr ""

#: karrot/users/templates/accountdelete_success.html.jinja2:170
#, python-format
msgid "Your account on %(site_name)s was successfully deleted!"
msgstr ""

#: karrot/users/templates/accountdelete_success.html.jinja2:178
msgid ""
"We're still sad that you saw it necessary to delete your account, but "
"we're happy to tell you that your request was met without any problems."
msgstr ""

#: karrot/users/templates/accountdelete_success.html.jinja2:179
msgid "Goodbye!"
msgstr ""

#: karrot/users/templates/changemail_request.html.jinja2:5
#: karrot/users/templates/signup.html.jinja2:5
msgid "Please verify your email"
msgstr ""

#: karrot/users/templates/changemail_request.html.jinja2:171
#, python-format
msgid ""
"You requested to change your email address from %(old_email)s to "
"%(new_email)s"
msgstr ""

#: karrot/users/templates/changemail_request.html.jinja2:182
#: karrot/users/templates/signup.html.jinja2:178
msgid "Please click the following link to confirm your email:"
msgstr ""

#: karrot/users/templates/changemail_request.html.jinja2:195
#: karrot/users/templates/signup.html.jinja2:191
msgid "Verify your email address"
msgstr ""

#: karrot/users/templates/changemail_request.html.jinja2:208
#: karrot/users/templates/passwordreset_request.html.jinja2:205
msgid "If you did not request this change, you can safely ignore this message."
msgstr ""

#: karrot/users/templates/changemail_request.subject.jinja2:1
#: karrot/users/templates/signup.subject.jinja2:1
msgid "Please verify your email address"
msgstr ""

#: karrot/users/templates/changemail_success.html.jinja2:5
msgid "Your email address changed"
msgstr ""

#: karrot/users/templates/changemail_success.html.jinja2:170
#, python-format
msgid "Your email address on %(site_name)s changed!"
msgstr ""

#: karrot/users/templates/changemail_success.html.jinja2:178
#, python-format
msgid "Your new email address is %(new_email)s."
msgstr ""

#: karrot/users/templates/changemail_success.subject.jinja2:1
msgid "Your email address changed!"
msgstr ""

#: karrot/users/templates/passwordreset_request.html.jinja2:5
#: karrot/users/templates/passwordreset_request.subject.jinja2:1
msgid "Request to reset your password"
msgstr ""

#: karrot/users/templates/passwordreset_request.html.jinja2:170
#, python-format
msgid "You requested to reset your password for %(site_name)s"
msgstr ""

#: karrot/users/templates/passwordreset_request.html.jinja2:178
msgid "Did you forget your password? No problem!"
msgstr ""

#: karrot/users/templates/passwordreset_request.html.jinja2:179
msgid "Click this link to change it:"
msgstr ""

#: karrot/users/templates/passwordreset_request.html.jinja2:192
msgid "Change password"
msgstr ""

#: karrot/users/templates/passwordreset_success.html.jinja2:5
#: karrot/users/templates/passwordreset_success.subject.jinja2:1
msgid "New password set!"
msgstr ""

#: karrot/users/templates/passwordreset_success.html.jinja2:170
#, python-format
msgid "You set a new password for %(site_name)s"
msgstr ""

#: karrot/users/templates/passwordreset_success.html.jinja2:178
msgid "Your password has been successfully changed!"
msgstr ""

#: karrot/users/templates/signup.html.jinja2:170
#, python-format
msgid "Thank you for signing up to %(site_name)s"
msgstr ""

#: karrot/users/templates/signup.html.jinja2:204
msgid ""
"You can safely ignore this message if it wasn't you who signed up at our "
"service using this email address."
msgstr ""

#: karrot/utils/validators.py:10
#, python-format
msgid "%(value)s is a reserved name"
msgstr ""
<|MERGE_RESOLUTION|>--- conflicted
+++ resolved
@@ -762,11 +762,7 @@
 msgid "You are already subscribed to this place"
 msgstr ""
 
-<<<<<<< HEAD
-#: karrot/subscriptions/receivers.py:754
-=======
-#: karrot/subscriptions/receivers.py:740
->>>>>>> 236f9e00
+#: karrot/subscriptions/receivers.py:756
 msgid "Push notifications are enabled!"
 msgstr ""
 
