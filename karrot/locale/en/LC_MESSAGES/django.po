# Translations template for PROJECT.
# Copyright (C) 2021 ORGANIZATION
# This file is distributed under the same license as the PROJECT project.
# FIRST AUTHOR <EMAIL@ADDRESS>, 2021.
#
#, fuzzy
msgid ""
msgstr ""
"Project-Id-Version: PROJECT VERSION\n"
"Report-Msgid-Bugs-To: EMAIL@ADDRESS\n"
"PO-Revision-Date: YEAR-MO-DA HO:MI+ZONE\n"
"Last-Translator: FULL NAME <EMAIL@ADDRESS>\n"
"Language-Team: LANGUAGE <LL@li.org>\n"
"MIME-Version: 1.0\n"
"Content-Type: text/plain; charset=utf-8\n"
"Content-Transfer-Encoding: 8bit\n"
"Generated-By: Babel 2.9.1\n"

#: karrot/activities/activity_types.py:5
msgid "Meeting"
msgstr ""

#: karrot/activities/activity_types.py:6
msgid "Pickup"
msgstr ""

#: karrot/activities/activity_types.py:7
msgid "Distribution"
msgstr ""

#: karrot/activities/activity_types.py:8
msgid "Event"
msgstr ""

#: karrot/activities/activity_types.py:9
msgid "Activity"
msgstr ""

#: karrot/activities/activity_types.py:10
msgid "Task"
msgstr ""

<<<<<<< HEAD
#: karrot/activities/serializers.py:133
msgid "Must be a list"
msgstr ""

#: karrot/activities/serializers.py:134
msgid "Must be a list with one or two values"
msgstr ""

#: karrot/activities/serializers.py:135
=======
#: karrot/activities/serializers.py:139
msgid "Must be a list"
msgstr ""

#: karrot/activities/serializers.py:140
msgid "Must be a list with one or two values"
msgstr ""

#: karrot/activities/serializers.py:141
>>>>>>> 06115e21
msgid "Must pass start value"
msgstr ""

#: karrot/activities/tasks.py:68
#, python-format
msgid "Upcoming %(activity_type)s"
msgstr ""

#: karrot/activities/templates/activity_notification.html.jinja2:6
#: karrot/activities/templates/activity_notification.html.jinja2:192
#, python-format
msgid "%(group_name)s upcoming activities"
msgstr ""

#: karrot/activities/templates/activity_notification.html.jinja2:181
#, python-format
msgid "%(empty_participants_count)s/%(max_participants)s remaining"
msgstr ""

#: karrot/activities/templates/activity_notification.html.jinja2:196
msgid "Tonight"
msgstr ""

#: karrot/activities/templates/activity_notification.html.jinja2:200
msgid "The day is not over, there are still activities to be done!"
msgstr ""

#: karrot/activities/templates/activity_notification.html.jinja2:203
#: karrot/activities/templates/activity_notification.html.jinja2:231
msgid "You are signed up for"
msgstr ""

#: karrot/activities/templates/activity_notification.html.jinja2:208
#: karrot/activities/templates/activity_notification.html.jinja2:236
msgid "No-one is yet signed up for"
msgstr ""

#: karrot/activities/templates/activity_notification.html.jinja2:213
#: karrot/activities/templates/activity_notification.html.jinja2:241
msgid "There is still space available for"
msgstr ""

#: karrot/activities/templates/activity_notification.html.jinja2:226
msgid "Tomorrow"
msgstr ""

#: karrot/activities/templates/activity_notification.html.jinja2:267
msgid ""
"You are receiving this because you are subscribed to\n"
"                            <strong>Activity notification</strong> emails"
" for this group."
msgstr ""

#: karrot/activities/templates/activity_notification.html.jinja2:269
#: karrot/applications/templates/new_application.html.jinja2:223
#: karrot/groups/templates/group_summary.html.jinja2:265
#: karrot/issues/templates/conflict_resolution_continued.html.jinja2:212
#: karrot/issues/templates/new_conflict_resolution.html.jinja2:219
#: karrot/offers/templates/new_offer.html.jinja2:232
msgid "Click here to unsubscribe"
msgstr ""

#: karrot/activities/templates/activity_notification.subject.jinja2:1
#, python-format
msgid "%(group_name)s upcoming pickups"
msgstr ""

#: karrot/applications/api.py:27
msgid "You need to have a verified email address"
msgstr ""

#: karrot/applications/api.py:36 karrot/groups/api.py:52
#: karrot/invitations/serializers.py:28 karrot/issues/serializers.py:122
msgid "You need to be a group editor"
msgstr ""

#: karrot/applications/api.py:44
msgid "You need to be the applicant"
msgstr ""

#: karrot/applications/api.py:52
msgid "Application is not pending anymore"
msgstr ""

#: karrot/applications/serializers.py:36
msgid "Application is already pending"
msgstr ""

#: karrot/applications/serializers.py:41
msgid "You are already member of the group"
msgstr ""

#: karrot/applications/serializers.py:43
msgid "You cannot apply to open groups"
msgstr ""

#: karrot/applications/templates/application_accepted.html.jinja2:6
#: karrot/applications/templates/application_accepted.html.jinja2:169
#: karrot/applications/templates/application_accepted.subject.jinja2:1
#, python-format
msgid "Your application to join %(group_name)s was accepted"
msgstr ""

#: karrot/applications/templates/application_accepted.html.jinja2:187
#: karrot/groups/templates/user_became_editor.html.jinja2:193
#: karrot/groups/templates/user_inactive_in_group.html.jinja2:193
#: karrot/groups/templates/user_lost_editor_role.html.jinja2:189
#: karrot/groups/templates/user_removal_from_group.html.jinja2:191
#, python-format
msgid "Visit %(group_name)s"
msgstr ""

#: karrot/applications/templates/application_declined.html.jinja2:6
#: karrot/applications/templates/application_declined.html.jinja2:169
#: karrot/applications/templates/application_declined.subject.jinja2:1
#, python-format
msgid "Your application to join %(group_name)s was declined"
msgstr ""

#: karrot/applications/templates/new_application.html.jinja2:6
#: karrot/applications/templates/new_application.html.jinja2:169
#: karrot/applications/templates/new_application.subject.jinja2:1
#, python-format
msgid "%(user_name)s wants to join %(group_name)s"
msgstr ""

#: karrot/applications/templates/new_application.html.jinja2:171
msgid "Questions asked by your group"
msgstr ""

#: karrot/applications/templates/new_application.html.jinja2:176
#, python-format
msgid ""
"You can edit the questions for new applications on the <a "
"href=\"%(group_edit_url)s\">group edit page</a>."
msgstr ""

#: karrot/applications/templates/new_application.html.jinja2:178
#, python-format
msgid "Answers from %(user_name)s"
msgstr ""

#: karrot/applications/templates/new_application.html.jinja2:195
msgid "View applications"
msgstr ""

#: karrot/applications/templates/new_application.html.jinja2:222
msgid ""
"You are receiving this because you are subscribed to <strong>User "
"application</strong> emails for this group."
msgstr ""

#: karrot/applications/templates/new_application.html.jinja2:226
#: karrot/conversations/templates/conversation_message_notification.html.jinja2:149
#: karrot/issues/templates/new_conflict_resolution.html.jinja2:222
#: karrot/issues/templates/new_conflict_resolution_affected_user.html.jinja2:218
#, python-format
msgid ""
"Reply to this email directly, <a href=\"%(conversation_url)s\">view it on"
" %(site_name)s</a>, or <a href=\"%(mute_url)s\">mute the "
"conversation</a>."
msgstr ""

#: karrot/conversations/api.py:65 karrot/conversations/api.py:246
#: karrot/conversations/api.py:429 karrot/conversations/serializers.py:187
msgid "You are not in this conversation"
msgstr ""

#: karrot/conversations/api.py:74
msgid "You are not the author of this message"
msgstr ""

#: karrot/conversations/api.py:83
#, python-format
msgid ""
"You can't edit a message more than %(days_number)s days after its "
"creation."
msgstr ""

#: karrot/conversations/api.py:357
msgid "Must be first in thread"
msgstr ""

#: karrot/conversations/api.py:360
msgid "You are not a participant in this thread"
msgstr ""

#: karrot/conversations/emails.py:236
#, python-format
msgid "New message in your application to %(group_name)s"
msgstr ""

#: karrot/conversations/emails.py:240
#, python-format
msgid "New message in application of %(user_name)s to %(group_name)s"
msgstr ""

#: karrot/conversations/emails.py:262
#, python-format
msgid "New message in conflict resolution in %(group_name)s"
msgstr ""

#: karrot/conversations/emails.py:277
#, python-format
msgid "New message for offer %(offer_name)s in %(group_name)s"
msgstr ""

#: karrot/conversations/serializers.py:189
msgid "This conversation has been closed"
msgstr ""

#: karrot/conversations/templates/conversation_message_notification.html.jinja2:148
msgid "You are receiving this because you are subscribed to this conversation."
msgstr ""

#: karrot/conversations/templates/thread_message_notification.html.jinja2:134
msgid "In reply to:"
msgstr ""

#: karrot/conversations/templates/thread_message_notification.html.jinja2:160
msgid ""
"You are receiving this because you are subscribed to replies in this "
"conversation."
msgstr ""

#: karrot/conversations/templates/thread_message_notification.html.jinja2:161
#, python-format
msgid ""
"Reply to this email directly, <a href=\"%(thread_url)s\">view replies on "
"%(site_name)s</a>, or <a href=\"%(mute_url)s\">mute further replies</a>."
msgstr ""

#: karrot/groups/api.py:31
msgid "You are already a member."
msgstr ""

#: karrot/groups/api.py:38
msgid "You can only join open groups."
msgstr ""

#: karrot/groups/api.py:45
msgid "You cannot give trust to yourself"
msgstr ""

#: karrot/groups/api.py:210
msgid "You already gave trust to this user"
msgstr ""

#: karrot/groups/serializers.py:33
msgid "Unknown timezone"
msgstr ""

#: karrot/groups/serializers.py:41
msgid "Playground"
msgstr ""

#: karrot/groups/serializers.py:150 karrot/groups/serializers.py:249
msgid "You cannot manage agreements"
msgstr ""

#: karrot/groups/serializers.py:152
msgid "Agreement is not for this group"
msgstr ""

#: karrot/groups/serializers.py:247
msgid "You are not in this group"
msgstr ""

#: karrot/groups/templates/default_application_questions.nopreview.jinja2:1
msgid ""
"Hey there! Before you can join our group we'd like to know a bit about "
"you and your motivation. Please tell us how you got to know about us and "
"what you wish to do here!"
msgstr ""

#: karrot/groups/templates/group_summary.html.jinja2:6
#: karrot/groups/templates/group_summary.html.jinja2:169
#, python-format
msgid "%(group_name)s weekly summary"
msgstr ""

#: karrot/groups/templates/group_summary.html.jinja2:171
msgid ""
"Hope you are having a good weekend! Here's a summary of what happened in "
"your group last week"
msgstr ""

#: karrot/groups/templates/group_summary.html.jinja2:175
#, python-format
msgid "%(activities_done_count)s activities were done"
msgstr ""

#: karrot/groups/templates/group_summary.html.jinja2:177
msgid "no activities were done"
msgstr ""

#: karrot/groups/templates/group_summary.html.jinja2:181
#, python-format
msgid "%(activities_missed_count)s activities were missed"
msgstr ""

#: karrot/groups/templates/group_summary.html.jinja2:184
msgid "no activities were missed"
msgstr ""

#: karrot/groups/templates/group_summary.html.jinja2:190
#, python-format
msgid "%(new_user_count)s people joined the group"
msgstr ""

#: karrot/groups/templates/group_summary.html.jinja2:198
#, python-format
msgid "%(feedbacks_count)s feedbacks were given"
msgstr ""

#: karrot/groups/templates/group_summary.html.jinja2:200
msgid "no feedback was given"
msgstr ""

#: karrot/groups/templates/group_summary.html.jinja2:204
#, python-format
msgid "%(sent_messages_count)s messages were sent"
msgstr ""

#: karrot/groups/templates/group_summary.html.jinja2:206
msgid "no messages were sent"
msgstr ""

#: karrot/groups/templates/group_summary.html.jinja2:213
msgid "Feedback"
msgstr ""

#: karrot/groups/templates/group_summary.html.jinja2:221
#, python-format
msgid "%(weight)s kg from <a href=\"%(store_url)s\">%(store_name)s</a>"
msgstr ""

#: karrot/groups/templates/group_summary.html.jinja2:235
msgid "Here's what was said last week"
msgstr ""

#: karrot/groups/templates/group_summary.html.jinja2:264
msgid ""
"You are receiving this because you are subscribed to <strong>Weekly "
"summary</strong> emails for this group."
msgstr ""

#: karrot/groups/templates/group_summary.subject.jinja2:1
#, python-format
msgid "%(group_name)s updates for the week of %(day)s"
msgstr ""

#: karrot/groups/templates/playground_public_description.nopreview.jinja2:1
msgid ""
"Welcome to **karrot**!\n"
"\n"
"Come in, click around and do whatever you feel like! :carrot: No need to "
"worry, nothing can be broken here! :)\n"
"\n"
"All email notifications are disabled by default."
msgstr ""

#: karrot/groups/templates/user_became_editor.html.jinja2:6
#: karrot/groups/templates/user_became_editor.html.jinja2:170
#: karrot/groups/templates/user_became_editor.subject.jinja2:1
#, python-format
msgid "You gained editing permissions in %(group_name)s!"
msgstr ""

#: karrot/groups/templates/user_became_editor.html.jinja2:173
msgid ""
"You've received enough trust from fellow group members to grant you "
"<strong>editing permissions</strong>. For example, you can now modify "
"your group, places and activities, or create new ones."
msgstr ""

#: karrot/groups/templates/user_became_editor.html.jinja2:179
msgid "Use your power wisely!"
msgstr ""

#: karrot/groups/templates/user_became_editor.html.jinja2:220
#: karrot/groups/templates/user_inactive_in_group.html.jinja2:220
#: karrot/groups/templates/user_lost_editor_role.html.jinja2:216
#, python-format
msgid ""
"You are receiving this because you are a member of "
"<strong>%(group_name)s</strong>."
msgstr ""

#: karrot/groups/templates/user_became_editor.html.jinja2:221
#: karrot/groups/templates/user_inactive_in_group.html.jinja2:221
#: karrot/groups/templates/user_lost_editor_role.html.jinja2:217
#, python-format
msgid "You can leave the group from the <a href=\"%(group_url)s\">group page</a>."
msgstr ""

#: karrot/groups/templates/user_inactive_in_group.html.jinja2:170
msgid "Hey, we're missing you!"
msgstr ""

#: karrot/groups/templates/user_inactive_in_group.html.jinja2:173
#, python-format
msgid ""
"It looks like you've not visited the\n"
"                            <a href=\"%(group_url)s\">%(group_name)s</a> "
"group for over %(num_days_inactive)s\n"
"                            days."
msgstr ""

#: karrot/groups/templates/user_inactive_in_group.html.jinja2:178
msgid ""
"We've marked you as inactive, but you can reactivate by simply visiting "
"the group\n"
"                            again."
msgstr ""

#: karrot/groups/templates/user_inactive_in_group.subject.jinja2:1
#, python-format
msgid "%(group_name)s is missing you!"
msgstr ""

#: karrot/groups/templates/user_lost_editor_role.html.jinja2:6
#: karrot/groups/templates/user_lost_editor_role.html.jinja2:170
#: karrot/groups/templates/user_lost_editor_role.subject.jinja2:1
#, python-format
msgid "You lost editing permissions in %(group_name)s!"
msgstr ""

#: karrot/groups/templates/user_lost_editor_role.html.jinja2:173
msgid ""
"You don't have enough trust from fellow group members anymore to grant "
"you <strong>editing permissions</strong>."
msgstr ""

#: karrot/groups/templates/user_removal_from_group.html.jinja2:170
msgid "Hey, we're really missing you!"
msgstr ""

#: karrot/groups/templates/user_removal_from_group.html.jinja2:173
#, python-format
msgid ""
"It's been %(num_months_inactive)s months since we noticed you were "
"inactive in\n"
"                            <a href=\"%(group_url)s\">%(group_name)s</a>."
msgstr ""

#: karrot/groups/templates/user_removal_from_group.html.jinja2:177
msgid "If you want to stay part of the group, just visit the group again!"
msgstr ""

#: karrot/groups/templates/user_removal_from_group.html.jinja2:205
#, python-format
msgid ""
"Otherwise we'll remove you from the group in %(num_removal_days)s\n"
"                        days."
msgstr ""

#: karrot/groups/templates/user_removal_from_group.html.jinja2:229
#, python-format
msgid ""
"You are receiving this because you are a member of "
"<strong>%(group_name)s</strong>\n"
"                            ."
msgstr ""

#: karrot/groups/templates/user_removal_from_group.html.jinja2:231
#, python-format
msgid ""
"You can leave the group from the <a href=\"%(group_url)s\">group page</a>"
"\n"
"                            ."
msgstr ""

#: karrot/groups/templates/user_removal_from_group.subject.jinja2:1
#, python-format
msgid "%(group_name)s is really missing you!"
msgstr ""

#: karrot/invitations/api.py:27
msgid "Invitation to this email address was sent recently, wait before resending"
msgstr ""

#: karrot/invitations/serializers.py:20
msgid "An invitation has already been sent to this e-mail address"
msgstr ""

#: karrot/invitations/serializers.py:26 karrot/issues/serializers.py:120
#: karrot/offers/serializers.py:91
msgid "You are not a member of this group."
msgstr ""

#: karrot/invitations/serializers.py:33
msgid "User is already member of group"
msgstr ""

#: karrot/invitations/serializers.py:41
msgid "Email could not be sent"
msgstr ""

#: karrot/invitations/templates/emailinvitation.html.jinja2:6
#: karrot/invitations/templates/emailinvitation.subject.jinja2:1
#, python-format
msgid "Invitation to join %(group_name)s"
msgstr ""

#: karrot/invitations/templates/emailinvitation.html.jinja2:169
#, python-format
msgid "You're invited to join %(group_name)s!"
msgstr ""

#: karrot/invitations/templates/emailinvitation.html.jinja2:177
#, python-format
msgid ""
"%(invited_by_name)s invited you to join the \"%(group_name)s\" community "
"on %(site_name)s!"
msgstr ""

#: karrot/invitations/templates/emailinvitation.html.jinja2:178
msgid "If you'd like to join, please click the link below:"
msgstr ""

#: karrot/invitations/templates/emailinvitation.html.jinja2:191
msgid "Follow the invitation"
msgstr ""

#: karrot/issues/api.py:17
msgid "Can only modify vote for ongoing issues"
msgstr ""

#: karrot/issues/serializers.py:13
msgid "You need to provide a score for all options"
msgstr ""

#: karrot/issues/serializers.py:39
msgid "Provided option is not part of this voting"
msgstr ""

#: karrot/issues/serializers.py:44
msgid "Provided score is outside of allowed range"
msgstr ""

#: karrot/issues/serializers.py:132
msgid "Topic cannot be empty"
msgstr ""

#: karrot/issues/serializers.py:139
msgid "Affected user is not part of that group"
msgstr ""

#: karrot/issues/serializers.py:141
msgid "A conflict resolution about that user has already been started"
msgstr ""

#: karrot/issues/templates/conflict_resolution_continued.html.jinja2:6
#: karrot/issues/templates/conflict_resolution_continued.html.jinja2:169
#: karrot/issues/templates/conflict_resolution_continued.subject.jinja2:1
#, python-format
msgid "Keep discussing about the conflict with %(affected_user_name)s"
msgstr ""

#: karrot/issues/templates/conflict_resolution_continued.html.jinja2:170
#: karrot/issues/templates/conflict_resolution_continued_affected_user.html.jinja2:170
msgid ""
"The result of the last voting round is to continue discussion and start "
"another round of voting."
msgstr ""

#: karrot/issues/templates/conflict_resolution_continued.html.jinja2:171
#: karrot/issues/templates/conflict_resolution_continued_affected_user.html.jinja2:171
#, python-format
msgid "The new voting round ends at %(expiry_date)s."
msgstr ""

#: karrot/issues/templates/conflict_resolution_continued.html.jinja2:184
#: karrot/issues/templates/conflict_resolution_continued_affected_user.html.jinja2:184
#: karrot/issues/templates/new_conflict_resolution.html.jinja2:191
#: karrot/issues/templates/new_conflict_resolution_affected_user.html.jinja2:191
msgid "View discussion"
msgstr ""

#: karrot/issues/templates/conflict_resolution_continued.html.jinja2:211
#: karrot/issues/templates/new_conflict_resolution.html.jinja2:218
msgid ""
"You are receiving this because you are subscribed to <strong>Conflict "
"Resolution</strong> emails for this group."
msgstr ""

#: karrot/issues/templates/conflict_resolution_continued_affected_user.html.jinja2:6
#: karrot/issues/templates/conflict_resolution_continued_affected_user.html.jinja2:169
#: karrot/issues/templates/conflict_resolution_continued_affected_user.subject.jinja2:1
msgid "Keep discussing about the conflict with you"
msgstr ""

#: karrot/issues/templates/new_conflict_resolution.html.jinja2:6
#: karrot/issues/templates/new_conflict_resolution.html.jinja2:169
#: karrot/issues/templates/new_conflict_resolution.subject.jinja2:1
#, python-format
msgid "A conflict resolution process was started with %(affected_user_name)s"
msgstr ""

#: karrot/issues/templates/new_conflict_resolution.html.jinja2:177
#: karrot/issues/templates/new_conflict_resolution_affected_user.html.jinja2:177
msgid "You can discuss the topic and give your opinion in the voting."
msgstr ""

#: karrot/issues/templates/new_conflict_resolution.html.jinja2:178
#: karrot/issues/templates/new_conflict_resolution_affected_user.html.jinja2:178
#, python-format
msgid "This voting round ends at %(expiry_date)s."
msgstr ""

#: karrot/issues/templates/new_conflict_resolution_affected_user.html.jinja2:6
#: karrot/issues/templates/new_conflict_resolution_affected_user.html.jinja2:169
#: karrot/issues/templates/new_conflict_resolution_affected_user.subject.jinja2:1
msgid "A conflict resolution process was started with you"
msgstr ""

#: karrot/offers/api.py:31
msgid "You are not the owner of this offer"
msgstr ""

#: karrot/offers/api.py:93
msgid "You can only archive an active offer"
msgstr ""

#: karrot/offers/templates/new_offer.html.jinja2:6
#: karrot/offers/templates/new_offer.subject.jinja2:1
#, python-format
msgid "%(user_name)s created a new offer %(offer_name)s"
msgstr ""

#: karrot/offers/templates/new_offer.html.jinja2:187
#, python-format
msgid "%(user_name)s created a new offer"
msgstr ""

#: karrot/offers/templates/new_offer.html.jinja2:204
msgid "View offer"
msgstr ""

#: karrot/offers/templates/new_offer.html.jinja2:231
msgid ""
"You are receiving this because you are subscribed to <strong>New "
"Offer</strong> emails for this group."
msgstr ""

#: karrot/offers/templates/new_offer.html.jinja2:235
#, python-format
msgid ""
"Reply to this email directly, <a href=\"%(offer_url)s\">view it on "
"%(site_name)s</a>, or <a href=\"%(mute_url)s\">mute the conversation</a>."
msgstr ""

#: karrot/places/place_types.py:5
msgid "Unspecified"
msgstr ""

#: karrot/places/place_types.py:6
msgid "Store"
msgstr ""

#: karrot/places/place_types.py:7
msgid "Sharing Point"
msgstr ""

#: karrot/places/place_types.py:8
msgid "Meeting Place"
msgstr ""

#: karrot/places/place_types.py:9
msgid "Restaurant"
msgstr ""

#: karrot/places/place_types.py:10
msgid "Market"
msgstr ""

#: karrot/places/serializers.py:171
msgid "Set at least one week in advance"
msgstr ""

#: karrot/places/serializers.py:174
#, python-format
msgid "Do not set more than %(count)s weeks in advance"
msgstr ""

#: karrot/places/serializers.py:226
msgid "You are already subscribed to this place"
msgstr ""

#: karrot/userauth/api.py:98 karrot/userauth/serializers.py:94
#: karrot/userauth/serializers.py:143 karrot/userauth/serializers.py:164
#: karrot/userauth/serializers.py:194 karrot/userauth/serializers.py:216
msgid "We could not send you an e-mail."
msgstr ""

#: karrot/userauth/permissions.py:6
msgid "Mail is already verified."
msgstr ""

#: karrot/userauth/serializers.py:24
msgid "Unable to log in with provided credentials."
msgstr ""

#: karrot/userauth/serializers.py:81 karrot/userauth/serializers.py:181
msgid "Similar e-mail exists: "
msgstr ""

#: karrot/userauth/serializers.py:118
msgid "Verification code is invalid"
msgstr ""

#: karrot/userauth/serializers.py:122
msgid "Verification code has expired"
msgstr ""

#: karrot/userauth/serializers.py:157 karrot/userauth/serializers.py:175
msgid "Wrong password"
msgstr ""

#: karrot/userauth/serializers.py:208
msgid "Unknown e-mail address"
msgstr ""

#: karrot/users/templates/accountdelete_request.html.jinja2:6
#: karrot/users/templates/accountdelete_request.subject.jinja2:1
msgid "Request to delete your account"
msgstr ""

#: karrot/users/templates/accountdelete_request.html.jinja2:169
#, python-format
msgid "You requested to delete your account on %(site_name)s!"
msgstr ""

#: karrot/users/templates/accountdelete_request.html.jinja2:177
msgid ""
"We're sad to hear that you want to delete your account, could we have "
"done anything better?"
msgstr ""

#: karrot/users/templates/accountdelete_request.html.jinja2:178
msgid "Anyhow, you can finish the deletion by clicking the link below:"
msgstr ""

#: karrot/users/templates/accountdelete_request.html.jinja2:191
msgid "Delete your account"
msgstr ""

#: karrot/users/templates/accountdelete_request.html.jinja2:204
msgid "If you changed your mind, you can simply ignore this e-mail."
msgstr ""

#: karrot/users/templates/accountdelete_success.html.jinja2:6
#: karrot/users/templates/accountdelete_success.subject.jinja2:1
msgid "Account successfully deleted"
msgstr ""

#: karrot/users/templates/accountdelete_success.html.jinja2:169
#, python-format
msgid "Your account on %(site_name)s was successfully deleted!"
msgstr ""

#: karrot/users/templates/accountdelete_success.html.jinja2:177
msgid ""
"We're still sad that you saw it necessary to delete your account, but "
"we're happy to tell you that your request was met without any problems."
msgstr ""

#: karrot/users/templates/accountdelete_success.html.jinja2:178
msgid "Goodbye!"
msgstr ""

#: karrot/users/templates/changemail_request.html.jinja2:6
#: karrot/users/templates/signup.html.jinja2:6
msgid "Please verify your email"
msgstr ""

#: karrot/users/templates/changemail_request.html.jinja2:170
#, python-format
msgid ""
"You requested to change your email address from %(old_email)s to "
"%(new_email)s"
msgstr ""

#: karrot/users/templates/changemail_request.html.jinja2:181
#: karrot/users/templates/signup.html.jinja2:177
msgid "Please click the following link to confirm your email:"
msgstr ""

#: karrot/users/templates/changemail_request.html.jinja2:194
#: karrot/users/templates/signup.html.jinja2:190
msgid "Verify your email address"
msgstr ""

#: karrot/users/templates/changemail_request.html.jinja2:207
#: karrot/users/templates/passwordreset_request.html.jinja2:204
msgid "If you did not request this change, you can safely ignore this message."
msgstr ""

#: karrot/users/templates/changemail_request.subject.jinja2:1
#: karrot/users/templates/signup.subject.jinja2:1
msgid "Please verify your email address"
msgstr ""

#: karrot/users/templates/changemail_success.html.jinja2:6
msgid "Your email address changed"
msgstr ""

#: karrot/users/templates/changemail_success.html.jinja2:169
#, python-format
msgid "Your email address on %(site_name)s changed!"
msgstr ""

#: karrot/users/templates/changemail_success.html.jinja2:177
#, python-format
msgid "Your new email address is %(new_email)s."
msgstr ""

#: karrot/users/templates/changemail_success.subject.jinja2:1
msgid "Your email address changed!"
msgstr ""

#: karrot/users/templates/passwordreset_request.html.jinja2:6
#: karrot/users/templates/passwordreset_request.subject.jinja2:1
msgid "Request to reset your password"
msgstr ""

#: karrot/users/templates/passwordreset_request.html.jinja2:169
#, python-format
msgid "You requested to reset your password for %(site_name)s"
msgstr ""

#: karrot/users/templates/passwordreset_request.html.jinja2:177
msgid "Did you forget your password? No problem!"
msgstr ""

#: karrot/users/templates/passwordreset_request.html.jinja2:178
msgid "Click this link to change it:"
msgstr ""

#: karrot/users/templates/passwordreset_request.html.jinja2:191
msgid "Change password"
msgstr ""

#: karrot/users/templates/passwordreset_success.html.jinja2:6
#: karrot/users/templates/passwordreset_success.subject.jinja2:1
msgid "New password set!"
msgstr ""

#: karrot/users/templates/passwordreset_success.html.jinja2:169
#, python-format
msgid "You set a new password for %(site_name)s"
msgstr ""

#: karrot/users/templates/passwordreset_success.html.jinja2:177
msgid "Your password has been successfully changed!"
msgstr ""

#: karrot/users/templates/signup.html.jinja2:169
#, python-format
msgid "Thank you for signing up to %(site_name)s"
msgstr ""

#: karrot/users/templates/signup.html.jinja2:203
msgid ""
"You can safely ignore this message if it wasn't you who signed up at our "
"service using this email address."
msgstr ""

#: karrot/utils/validators.py:8
#, python-format
msgid "%(value)s is a reserved name"
msgstr ""
<|MERGE_RESOLUTION|>--- conflicted
+++ resolved
@@ -40,27 +40,15 @@
 msgid "Task"
 msgstr ""
 
-<<<<<<< HEAD
-#: karrot/activities/serializers.py:133
+#: karrot/activities/serializers.py:140
 msgid "Must be a list"
 msgstr ""
 
-#: karrot/activities/serializers.py:134
+#: karrot/activities/serializers.py:141
 msgid "Must be a list with one or two values"
 msgstr ""
 
-#: karrot/activities/serializers.py:135
-=======
-#: karrot/activities/serializers.py:139
-msgid "Must be a list"
-msgstr ""
-
-#: karrot/activities/serializers.py:140
-msgid "Must be a list with one or two values"
-msgstr ""
-
-#: karrot/activities/serializers.py:141
->>>>>>> 06115e21
+#: karrot/activities/serializers.py:142
 msgid "Must pass start value"
 msgstr ""
 
