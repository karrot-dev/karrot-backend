# Translations template for PROJECT.
# Copyright (C) 2021 ORGANIZATION
# This file is distributed under the same license as the PROJECT project.
# FIRST AUTHOR <EMAIL@ADDRESS>, 2021.
#
#, fuzzy
msgid ""
msgstr ""
"Project-Id-Version: PROJECT VERSION\n"
"Report-Msgid-Bugs-To: EMAIL@ADDRESS\n"
"PO-Revision-Date: YEAR-MO-DA HO:MI+ZONE\n"
"Last-Translator: FULL NAME <EMAIL@ADDRESS>\n"
"Language-Team: LANGUAGE <LL@li.org>\n"
"MIME-Version: 1.0\n"
"Content-Type: text/plain; charset=utf-8\n"
"Content-Transfer-Encoding: 8bit\n"
"Generated-By: Babel 2.9.1\n"

#: karrot/activities/activity_types.py:5
msgid "Meeting"
msgstr ""

#: karrot/activities/activity_types.py:6
msgid "Pickup"
msgstr ""

#: karrot/activities/activity_types.py:7
msgid "Distribution"
msgstr ""

#: karrot/activities/activity_types.py:8
msgid "Event"
msgstr ""

#: karrot/activities/activity_types.py:9
msgid "Activity"
msgstr ""

#: karrot/activities/activity_types.py:10
msgid "Task"
msgstr ""

#: karrot/activities/serializers.py:132
msgid "Must be a list"
msgstr ""

#: karrot/activities/serializers.py:133
msgid "Must be a list with one or two values"
msgstr ""

#: karrot/activities/serializers.py:134
msgid "Must pass start value"
msgstr ""

#: karrot/activities/tasks.py:68
#, python-format
msgid "Upcoming %(activity_type)s"
msgstr ""

#: karrot/activities/templates/activity_notification.html.jinja2:6
#: karrot/activities/templates/activity_notification.html.jinja2:192
#, python-format
msgid "%(group_name)s upcoming activities"
msgstr ""

#: karrot/activities/templates/activity_notification.html.jinja2:181
#, python-format
msgid "%(empty_participants_count)s/%(max_participants)s remaining"
msgstr ""

#: karrot/activities/templates/activity_notification.html.jinja2:196
msgid "Tonight"
msgstr ""

#: karrot/activities/templates/activity_notification.html.jinja2:200
msgid "The day is not over, there are still activities to be done!"
msgstr ""

#: karrot/activities/templates/activity_notification.html.jinja2:203
#: karrot/activities/templates/activity_notification.html.jinja2:231
msgid "You are signed up for"
msgstr ""

#: karrot/activities/templates/activity_notification.html.jinja2:208
#: karrot/activities/templates/activity_notification.html.jinja2:236
msgid "No-one is yet signed up for"
msgstr ""

#: karrot/activities/templates/activity_notification.html.jinja2:213
#: karrot/activities/templates/activity_notification.html.jinja2:241
msgid "There is still space available for"
msgstr ""

#: karrot/activities/templates/activity_notification.html.jinja2:226
msgid "Tomorrow"
msgstr ""

#: karrot/activities/templates/activity_notification.html.jinja2:267
msgid ""
"You are receiving this because you are subscribed to\n"
"                            <strong>Activity notification</strong> emails"
" for this group."
msgstr ""

#: karrot/activities/templates/activity_notification.html.jinja2:269
#: karrot/applications/templates/new_application.html.jinja2:221
#: karrot/groups/templates/group_summary.html.jinja2:265
#: karrot/issues/templates/conflict_resolution_continued.html.jinja2:210
#: karrot/issues/templates/new_conflict_resolution.html.jinja2:217
#: karrot/offers/templates/new_offer.html.jinja2:230
msgid "Click here to unsubscribe"
msgstr ""

#: karrot/activities/templates/activity_notification.subject.jinja2:1
#, python-format
msgid "%(group_name)s upcoming pickups"
msgstr ""

#: karrot/applications/api.py:27
msgid "You need to have a verified email address"
msgstr ""

#: karrot/applications/api.py:36 karrot/groups/api.py:52
#: karrot/invitations/serializers.py:28 karrot/issues/serializers.py:122
<<<<<<< HEAD
#: karrot/places/serializers.py:151
=======
#: karrot/places/api.py:19 karrot/places/serializers.py:78
>>>>>>> 1788d1d4
msgid "You need to be a group editor"
msgstr ""

#: karrot/applications/api.py:44
msgid "You need to be the applicant"
msgstr ""

#: karrot/applications/api.py:52
msgid "Application is not pending anymore"
msgstr ""

#: karrot/applications/serializers.py:36
msgid "Application is already pending"
msgstr ""

#: karrot/applications/serializers.py:41
msgid "You are already member of the group"
msgstr ""

#: karrot/applications/serializers.py:43
msgid "You cannot apply to open groups"
msgstr ""

#: karrot/applications/templates/application_accepted.html.jinja2:6
#: karrot/applications/templates/application_accepted.html.jinja2:169
#: karrot/applications/templates/application_accepted.subject.jinja2:1
#, python-format
msgid "Your application to join %(group_name)s was accepted"
msgstr ""

#: karrot/applications/templates/application_accepted.html.jinja2:186
#: karrot/groups/templates/user_became_editor.html.jinja2:192
#: karrot/groups/templates/user_inactive_in_group.html.jinja2:192
#: karrot/groups/templates/user_lost_editor_role.html.jinja2:188
#: karrot/groups/templates/user_removal_from_group.html.jinja2:190
#, python-format
msgid "Visit %(group_name)s"
msgstr ""

#: karrot/applications/templates/application_declined.html.jinja2:6
#: karrot/applications/templates/application_declined.html.jinja2:169
#: karrot/applications/templates/application_declined.subject.jinja2:1
#, python-format
msgid "Your application to join %(group_name)s was declined"
msgstr ""

#: karrot/applications/templates/new_application.html.jinja2:6
#: karrot/applications/templates/new_application.html.jinja2:169
#: karrot/applications/templates/new_application.subject.jinja2:1
#, python-format
msgid "%(user_name)s wants to join %(group_name)s"
msgstr ""

#: karrot/applications/templates/new_application.html.jinja2:171
msgid "Questions asked by your group"
msgstr ""

#: karrot/applications/templates/new_application.html.jinja2:176
#, python-format
msgid ""
"You can edit the questions for new applications on the <a "
"href=\"%(group_edit_url)s\">group edit page</a>."
msgstr ""

#: karrot/applications/templates/new_application.html.jinja2:178
#, python-format
msgid "Answers from %(user_name)s"
msgstr ""

#: karrot/applications/templates/new_application.html.jinja2:194
msgid "View applications"
msgstr ""

#: karrot/applications/templates/new_application.html.jinja2:220
msgid ""
"You are receiving this because you are subscribed to <strong>User "
"application</strong> emails for this group."
msgstr ""

#: karrot/applications/templates/new_application.html.jinja2:224
#: karrot/conversations/templates/conversation_message_notification.html.jinja2:149
#: karrot/issues/templates/new_conflict_resolution.html.jinja2:220
#: karrot/issues/templates/new_conflict_resolution_affected_user.html.jinja2:216
#, python-format
msgid ""
"Reply to this email directly, <a href=\"%(conversation_url)s\">view it on"
" %(site_name)s</a>, or <a href=\"%(mute_url)s\">mute the "
"conversation</a>."
msgstr ""

#: karrot/conversations/api.py:65 karrot/conversations/api.py:246
#: karrot/conversations/api.py:429 karrot/conversations/serializers.py:186
msgid "You are not in this conversation"
msgstr ""

#: karrot/conversations/api.py:74
msgid "You are not the author of this message"
msgstr ""

#: karrot/conversations/api.py:83
#, python-format
msgid ""
"You can't edit a message more than %(days_number)s days after its "
"creation."
msgstr ""

#: karrot/conversations/api.py:357
msgid "Must be first in thread"
msgstr ""

#: karrot/conversations/api.py:360
msgid "You are not a participant in this thread"
msgstr ""

#: karrot/conversations/emails.py:236
#, python-format
msgid "New message in your application to %(group_name)s"
msgstr ""

#: karrot/conversations/emails.py:240
#, python-format
msgid "New message in application of %(user_name)s to %(group_name)s"
msgstr ""

#: karrot/conversations/emails.py:262
#, python-format
msgid "New message in conflict resolution in %(group_name)s"
msgstr ""

#: karrot/conversations/emails.py:277
#, python-format
msgid "New message for offer %(offer_name)s in %(group_name)s"
msgstr ""

#: karrot/conversations/serializers.py:188
msgid "This conversation has been closed"
msgstr ""

#: karrot/conversations/templates/conversation_message_notification.html.jinja2:148
msgid "You are receiving this because you are subscribed to this conversation."
msgstr ""

#: karrot/conversations/templates/thread_message_notification.html.jinja2:134
msgid "In reply to:"
msgstr ""

#: karrot/conversations/templates/thread_message_notification.html.jinja2:160
msgid ""
"You are receiving this because you are subscribed to replies in this "
"conversation."
msgstr ""

#: karrot/conversations/templates/thread_message_notification.html.jinja2:161
#, python-format
msgid ""
"Reply to this email directly, <a href=\"%(thread_url)s\">view replies on "
"%(site_name)s</a>, or <a href=\"%(mute_url)s\">mute further replies</a>."
msgstr ""

#: karrot/groups/api.py:31
msgid "You are already a member."
msgstr ""

#: karrot/groups/api.py:38
msgid "You can only join open groups."
msgstr ""

#: karrot/groups/api.py:45
msgid "You cannot give trust to yourself"
msgstr ""

#: karrot/groups/api.py:203
msgid "You already gave trust to this user"
msgstr ""

<<<<<<< HEAD
#: karrot/groups/serializers.py:28
msgid "Unknown timezone"
msgstr ""

#: karrot/groups/serializers.py:36
msgid "Playground"
msgstr ""

#: karrot/groups/serializers.py:136 karrot/groups/serializers.py:234
msgid "You cannot manage agreements"
msgstr ""

#: karrot/groups/serializers.py:138
msgid "Agreement is not for this group"
msgstr ""

#: karrot/groups/serializers.py:232
=======
#: karrot/groups/serializers.py:35
msgid "Unknown timezone"
msgstr ""

#: karrot/groups/serializers.py:43
msgid "Playground"
msgstr ""

#: karrot/groups/serializers.py:152 karrot/groups/serializers.py:252
msgid "You cannot manage agreements"
msgstr ""

#: karrot/groups/serializers.py:154
msgid "Agreement is not for this group"
msgstr ""

#: karrot/groups/serializers.py:250
>>>>>>> 1788d1d4
msgid "You are not in this group"
msgstr ""

#: karrot/groups/templates/default_application_questions.nopreview.jinja2:1
msgid ""
"Hey there! Before you can join our group we'd like to know a bit about "
"you and your motivation. Please tell us how you got to know about us and "
"what you wish to do here!"
msgstr ""

#: karrot/groups/templates/group_summary.html.jinja2:6
#: karrot/groups/templates/group_summary.html.jinja2:169
#, python-format
msgid "%(group_name)s weekly summary"
msgstr ""

#: karrot/groups/templates/group_summary.html.jinja2:171
msgid ""
"Hope you are having a good weekend! Here's a summary of what happened in "
"your group last week"
msgstr ""

#: karrot/groups/templates/group_summary.html.jinja2:175
#, python-format
msgid "%(activities_done_count)s activities were done"
msgstr ""

#: karrot/groups/templates/group_summary.html.jinja2:177
msgid "no activities were done"
msgstr ""

#: karrot/groups/templates/group_summary.html.jinja2:181
#, python-format
msgid "%(activities_missed_count)s activities were missed"
msgstr ""

#: karrot/groups/templates/group_summary.html.jinja2:184
msgid "no activities were missed"
msgstr ""

#: karrot/groups/templates/group_summary.html.jinja2:190
#, python-format
msgid "%(new_user_count)s people joined the group"
msgstr ""

#: karrot/groups/templates/group_summary.html.jinja2:198
#, python-format
msgid "%(feedbacks_count)s feedbacks were given"
msgstr ""

#: karrot/groups/templates/group_summary.html.jinja2:200
msgid "no feedback was given"
msgstr ""

#: karrot/groups/templates/group_summary.html.jinja2:204
#, python-format
msgid "%(sent_messages_count)s messages were sent"
msgstr ""

#: karrot/groups/templates/group_summary.html.jinja2:206
msgid "no messages were sent"
msgstr ""

#: karrot/groups/templates/group_summary.html.jinja2:213
msgid "Feedback"
msgstr ""

#: karrot/groups/templates/group_summary.html.jinja2:221
#, python-format
msgid "%(weight)s kg from <a href=\"%(store_url)s\">%(store_name)s</a>"
msgstr ""

#: karrot/groups/templates/group_summary.html.jinja2:235
msgid "Here's what was said last week"
msgstr ""

#: karrot/groups/templates/group_summary.html.jinja2:264
msgid ""
"You are receiving this because you are subscribed to <strong>Weekly "
"summary</strong> emails for this group."
msgstr ""

#: karrot/groups/templates/group_summary.subject.jinja2:1
#, python-format
msgid "%(group_name)s updates for the week of %(day)s"
msgstr ""

#: karrot/groups/templates/playground_public_description.nopreview.jinja2:1
msgid ""
"Welcome to **karrot**!\n"
"\n"
"Come in, click around and do whatever you feel like! :carrot: No need to "
"worry, nothing can be broken here! :)\n"
"\n"
"All email notifications are disabled by default."
msgstr ""

#: karrot/groups/templates/user_became_editor.html.jinja2:6
#: karrot/groups/templates/user_became_editor.html.jinja2:170
#: karrot/groups/templates/user_became_editor.subject.jinja2:1
#, python-format
msgid "You gained editing permissions in %(group_name)s!"
msgstr ""

#: karrot/groups/templates/user_became_editor.html.jinja2:173
msgid ""
"You've received enough trust from fellow group members to grant you "
"<strong>editing permissions</strong>. For example, you can now modify "
"your group, places and activities, or create new ones."
msgstr ""

#: karrot/groups/templates/user_became_editor.html.jinja2:179
msgid "Use your power wisely!"
msgstr ""

#: karrot/groups/templates/user_became_editor.html.jinja2:218
#: karrot/groups/templates/user_inactive_in_group.html.jinja2:218
#: karrot/groups/templates/user_lost_editor_role.html.jinja2:214
#, python-format
msgid ""
"You are receiving this because you are a member of "
"<strong>%(group_name)s</strong>."
msgstr ""

#: karrot/groups/templates/user_became_editor.html.jinja2:219
#: karrot/groups/templates/user_inactive_in_group.html.jinja2:219
#: karrot/groups/templates/user_lost_editor_role.html.jinja2:215
#, python-format
msgid "You can leave the group from the <a href=\"%(group_url)s\">group page</a>."
msgstr ""

#: karrot/groups/templates/user_inactive_in_group.html.jinja2:170
msgid "Hey, we're missing you!"
msgstr ""

#: karrot/groups/templates/user_inactive_in_group.html.jinja2:173
#, python-format
msgid ""
"It looks like you've not visited the\n"
"                            <a href=\"%(group_url)s\">%(group_name)s</a> "
"group for over %(num_days_inactive)s\n"
"                            days."
msgstr ""

#: karrot/groups/templates/user_inactive_in_group.html.jinja2:178
msgid ""
"We've marked you as inactive, but you can reactivate by simply visiting "
"the group\n"
"                            again."
msgstr ""

#: karrot/groups/templates/user_inactive_in_group.subject.jinja2:1
#, python-format
msgid "%(group_name)s is missing you!"
msgstr ""

#: karrot/groups/templates/user_lost_editor_role.html.jinja2:6
#: karrot/groups/templates/user_lost_editor_role.html.jinja2:170
#: karrot/groups/templates/user_lost_editor_role.subject.jinja2:1
#, python-format
msgid "You lost editing permissions in %(group_name)s!"
msgstr ""

#: karrot/groups/templates/user_lost_editor_role.html.jinja2:173
msgid ""
"You've don't have enough trust from fellow group members anymore to grant"
" you <strong>editing permissions</strong>."
msgstr ""

#: karrot/groups/templates/user_removal_from_group.html.jinja2:170
msgid "Hey, we're really missing you!"
msgstr ""

#: karrot/groups/templates/user_removal_from_group.html.jinja2:173
#, python-format
msgid ""
"It's been %(num_months_inactive)s months since we noticed you were "
"inactive in\n"
"                            <a href=\"%(group_url)s\">%(group_name)s</a>."
msgstr ""

#: karrot/groups/templates/user_removal_from_group.html.jinja2:177
msgid "If you want to stay part of the group, just visit the group again!"
msgstr ""

#: karrot/groups/templates/user_removal_from_group.html.jinja2:203
#, python-format
msgid ""
"Otherwise we'll remove you from the group in %(num_removal_days)s\n"
"                        days."
msgstr ""

#: karrot/groups/templates/user_removal_from_group.html.jinja2:227
#, python-format
msgid ""
"You are receiving this because you are a member of "
"<strong>%(group_name)s</strong>\n"
"                            ."
msgstr ""

#: karrot/groups/templates/user_removal_from_group.html.jinja2:229
#, python-format
msgid ""
"You can leave the group from the <a href=\"%(group_url)s\">group page</a>"
"\n"
"                            ."
msgstr ""

#: karrot/groups/templates/user_removal_from_group.subject.jinja2:1
#, python-format
msgid "%(group_name)s is really missing you!"
msgstr ""

#: karrot/invitations/api.py:27
msgid "Invitation to this email address was sent recently, wait before resending"
msgstr ""

#: karrot/invitations/serializers.py:20
msgid "An invitation has already been sent to this e-mail address"
msgstr ""

#: karrot/invitations/serializers.py:26 karrot/issues/serializers.py:120
<<<<<<< HEAD
#: karrot/offers/serializers.py:91 karrot/places/serializers.py:149
=======
#: karrot/offers/serializers.py:91 karrot/places/serializers.py:76
>>>>>>> 1788d1d4
msgid "You are not a member of this group."
msgstr ""

#: karrot/invitations/serializers.py:33
msgid "User is already member of group"
msgstr ""

#: karrot/invitations/serializers.py:41
msgid "Email could not be sent"
msgstr ""

#: karrot/invitations/templates/emailinvitation.html.jinja2:6
#: karrot/invitations/templates/emailinvitation.subject.jinja2:1
#, python-format
msgid "Invitation to join %(group_name)s"
msgstr ""

#: karrot/invitations/templates/emailinvitation.html.jinja2:169
#, python-format
msgid "You're invited to join %(group_name)s!"
msgstr ""

#: karrot/invitations/templates/emailinvitation.html.jinja2:177
#, python-format
msgid ""
"%(invited_by_name)s invited you to join the \"%(group_name)s\" community "
"on %(site_name)s!"
msgstr ""

#: karrot/invitations/templates/emailinvitation.html.jinja2:178
msgid "If you'd like to join, please click the link below:"
msgstr ""

#: karrot/invitations/templates/emailinvitation.html.jinja2:190
msgid "Follow the invitation"
msgstr ""

#: karrot/issues/api.py:17
msgid "Can only modify vote for ongoing issues"
msgstr ""

#: karrot/issues/serializers.py:13
msgid "You need to provide a score for all options"
msgstr ""

#: karrot/issues/serializers.py:39
msgid "Provided option is not part of this voting"
msgstr ""

#: karrot/issues/serializers.py:44
msgid "Provided score is outside of allowed range"
msgstr ""

#: karrot/issues/serializers.py:132
msgid "Topic cannot be empty"
msgstr ""

#: karrot/issues/serializers.py:139
msgid "Affected user is not part of that group"
msgstr ""

#: karrot/issues/serializers.py:141
msgid "A conflict resolution about that user has already been started"
msgstr ""

#: karrot/issues/templates/conflict_resolution_continued.html.jinja2:6
#: karrot/issues/templates/conflict_resolution_continued.html.jinja2:169
#: karrot/issues/templates/conflict_resolution_continued.subject.jinja2:1
#, python-format
msgid "Keep discussing about the conflict with %(affected_user_name)s"
msgstr ""

#: karrot/issues/templates/conflict_resolution_continued.html.jinja2:170
#: karrot/issues/templates/conflict_resolution_continued_affected_user.html.jinja2:170
msgid ""
"The result of the last voting round is to continue discussion and start "
"another round of voting."
msgstr ""

#: karrot/issues/templates/conflict_resolution_continued.html.jinja2:171
#: karrot/issues/templates/conflict_resolution_continued_affected_user.html.jinja2:171
#, python-format
msgid "The new voting round ends at %(expiry_date)s."
msgstr ""

#: karrot/issues/templates/conflict_resolution_continued.html.jinja2:183
#: karrot/issues/templates/conflict_resolution_continued_affected_user.html.jinja2:183
#: karrot/issues/templates/new_conflict_resolution.html.jinja2:190
#: karrot/issues/templates/new_conflict_resolution_affected_user.html.jinja2:190
msgid "View discussion"
msgstr ""

#: karrot/issues/templates/conflict_resolution_continued.html.jinja2:209
#: karrot/issues/templates/new_conflict_resolution.html.jinja2:216
msgid ""
"You are receiving this because you are subscribed to <strong>Conflict "
"Resolution</strong> emails for this group."
msgstr ""

#: karrot/issues/templates/conflict_resolution_continued_affected_user.html.jinja2:6
#: karrot/issues/templates/conflict_resolution_continued_affected_user.html.jinja2:169
#: karrot/issues/templates/conflict_resolution_continued_affected_user.subject.jinja2:1
msgid "Keep discussing about the conflict with you"
msgstr ""

#: karrot/issues/templates/new_conflict_resolution.html.jinja2:6
#: karrot/issues/templates/new_conflict_resolution.html.jinja2:169
#: karrot/issues/templates/new_conflict_resolution.subject.jinja2:1
#, python-format
msgid "A conflict resolution process was started with %(affected_user_name)s"
msgstr ""

#: karrot/issues/templates/new_conflict_resolution.html.jinja2:177
#: karrot/issues/templates/new_conflict_resolution_affected_user.html.jinja2:177
msgid "You can discuss the topic and give your opinion in the voting."
msgstr ""

#: karrot/issues/templates/new_conflict_resolution.html.jinja2:178
#: karrot/issues/templates/new_conflict_resolution_affected_user.html.jinja2:178
#, python-format
msgid "This voting round ends at %(expiry_date)s."
msgstr ""

#: karrot/issues/templates/new_conflict_resolution_affected_user.html.jinja2:6
#: karrot/issues/templates/new_conflict_resolution_affected_user.html.jinja2:169
#: karrot/issues/templates/new_conflict_resolution_affected_user.subject.jinja2:1
msgid "A conflict resolution process was started with you"
msgstr ""

#: karrot/offers/api.py:31
msgid "You are not the owner of this offer"
msgstr ""

#: karrot/offers/api.py:93
msgid "You can only archive an active offer"
msgstr ""

#: karrot/offers/templates/new_offer.html.jinja2:6
#: karrot/offers/templates/new_offer.subject.jinja2:1
#, python-format
msgid "%(user_name)s created a new offer %(offer_name)s"
msgstr ""

#: karrot/offers/templates/new_offer.html.jinja2:187
#, python-format
msgid "%(user_name)s created a new offer"
msgstr ""

#: karrot/offers/templates/new_offer.html.jinja2:203
msgid "View offer"
msgstr ""

#: karrot/offers/templates/new_offer.html.jinja2:229
msgid ""
"You are receiving this because you are subscribed to <strong>New "
"Offer</strong> emails for this group."
msgstr ""

#: karrot/offers/templates/new_offer.html.jinja2:233
#, python-format
msgid ""
"Reply to this email directly, <a href=\"%(offer_url)s\">view it on "
"%(site_name)s</a>, or <a href=\"%(mute_url)s\">mute the conversation</a>."
msgstr ""

<<<<<<< HEAD
#: karrot/places/place_statuses.py:6
msgid "Just created"
msgstr ""

#: karrot/places/place_statuses.py:7
msgid "Negotiating"
msgstr ""

#: karrot/places/place_statuses.py:9
msgid "Active"
msgstr ""

#: karrot/places/place_statuses.py:10
msgid "Declined"
msgstr ""

#: karrot/places/place_statuses.py:11
msgid "Archived"
msgstr ""

#: karrot/places/place_types.py:5
msgid "Store"
msgstr ""

#: karrot/places/place_types.py:6
msgid "Place"
msgstr ""

#: karrot/places/serializers.py:156
msgid "Set at least one week in advance"
msgstr ""

#: karrot/places/serializers.py:159
=======
#: karrot/places/serializers.py:83
msgid "Set at least one week in advance"
msgstr ""

#: karrot/places/serializers.py:86
>>>>>>> 1788d1d4
#, python-format
msgid "Do not set more than %(count)s weeks in advance"
msgstr ""

<<<<<<< HEAD
#: karrot/places/serializers.py:211
=======
#: karrot/places/serializers.py:138
>>>>>>> 1788d1d4
msgid "You are already subscribed to this place"
msgstr ""

#: karrot/userauth/api.py:98 karrot/userauth/serializers.py:94
#: karrot/userauth/serializers.py:143 karrot/userauth/serializers.py:164
#: karrot/userauth/serializers.py:194 karrot/userauth/serializers.py:216
msgid "We could not send you an e-mail."
msgstr ""

#: karrot/userauth/permissions.py:6
msgid "Mail is already verified."
msgstr ""

#: karrot/userauth/serializers.py:24
msgid "Unable to log in with provided credentials."
msgstr ""

#: karrot/userauth/serializers.py:81 karrot/userauth/serializers.py:181
msgid "Similar e-mail exists: "
msgstr ""

#: karrot/userauth/serializers.py:118
msgid "Verification code is invalid"
msgstr ""

#: karrot/userauth/serializers.py:122
msgid "Verification code has expired"
msgstr ""

#: karrot/userauth/serializers.py:157 karrot/userauth/serializers.py:175
msgid "Wrong password"
msgstr ""

#: karrot/userauth/serializers.py:208
msgid "Unknown e-mail address"
msgstr ""

#: karrot/users/templates/accountdelete_request.html.jinja2:6
#: karrot/users/templates/accountdelete_request.subject.jinja2:1
msgid "Request to delete your account"
msgstr ""

#: karrot/users/templates/accountdelete_request.html.jinja2:169
#, python-format
msgid "You requested to delete your account on %(site_name)s!"
msgstr ""

#: karrot/users/templates/accountdelete_request.html.jinja2:177
msgid ""
"We're sad to hear that you want to delete your account, could we have "
"done anything better?"
msgstr ""

#: karrot/users/templates/accountdelete_request.html.jinja2:178
msgid "Anyhow, you can finish the deletion by clicking the link below:"
msgstr ""

#: karrot/users/templates/accountdelete_request.html.jinja2:190
msgid "Delete your account"
msgstr ""

#: karrot/users/templates/accountdelete_request.html.jinja2:202
msgid "If you changed your mind, you can simply ignore this e-mail."
msgstr ""

#: karrot/users/templates/accountdelete_success.html.jinja2:6
#: karrot/users/templates/accountdelete_success.subject.jinja2:1
msgid "Account successfully deleted"
msgstr ""

#: karrot/users/templates/accountdelete_success.html.jinja2:169
#, python-format
msgid "Your account on %(site_name)s was successfully deleted!"
msgstr ""

#: karrot/users/templates/accountdelete_success.html.jinja2:177
msgid ""
"We're still sad that you saw it necessary to delete your account, but "
"we're happy to tell you that your request was met without any problems."
msgstr ""

#: karrot/users/templates/accountdelete_success.html.jinja2:178
msgid "Goodbye!"
msgstr ""

#: karrot/users/templates/changemail_request.html.jinja2:6
#: karrot/users/templates/signup.html.jinja2:6
msgid "Please verify your email"
msgstr ""

#: karrot/users/templates/changemail_request.html.jinja2:170
#, python-format
msgid ""
"You requested to change your email address from %(old_email)s to "
"%(new_email)s"
msgstr ""

#: karrot/users/templates/changemail_request.html.jinja2:181
#: karrot/users/templates/signup.html.jinja2:177
msgid "Please click the following link to confirm your email:"
msgstr ""

#: karrot/users/templates/changemail_request.html.jinja2:193
#: karrot/users/templates/signup.html.jinja2:189
msgid "Verify your email address"
msgstr ""

#: karrot/users/templates/changemail_request.html.jinja2:205
#: karrot/users/templates/passwordreset_request.html.jinja2:202
msgid "If you did not request this change, you can safely ignore this message."
msgstr ""

#: karrot/users/templates/changemail_request.subject.jinja2:1
#: karrot/users/templates/signup.subject.jinja2:1
msgid "Please verify your email address"
msgstr ""

#: karrot/users/templates/changemail_success.html.jinja2:6
msgid "Your email address changed"
msgstr ""

#: karrot/users/templates/changemail_success.html.jinja2:169
#, python-format
msgid "Your email address on %(site_name)s changed!"
msgstr ""

#: karrot/users/templates/changemail_success.html.jinja2:177
#, python-format
msgid "Your new email address is %(new_email)s."
msgstr ""

#: karrot/users/templates/changemail_success.subject.jinja2:1
msgid "Your email address changed!"
msgstr ""

#: karrot/users/templates/passwordreset_request.html.jinja2:6
#: karrot/users/templates/passwordreset_request.subject.jinja2:1
msgid "Request to reset your password"
msgstr ""

#: karrot/users/templates/passwordreset_request.html.jinja2:169
#, python-format
msgid "You requested to reset your password for %(site_name)s"
msgstr ""

#: karrot/users/templates/passwordreset_request.html.jinja2:177
msgid "Did you forget your password? No problem!"
msgstr ""

#: karrot/users/templates/passwordreset_request.html.jinja2:178
msgid "Click this link to change it:"
msgstr ""

#: karrot/users/templates/passwordreset_request.html.jinja2:190
msgid "Change password"
msgstr ""

#: karrot/users/templates/passwordreset_success.html.jinja2:6
#: karrot/users/templates/passwordreset_success.subject.jinja2:1
msgid "New password set!"
msgstr ""

#: karrot/users/templates/passwordreset_success.html.jinja2:169
#, python-format
msgid "You set a new password for %(site_name)s"
msgstr ""

#: karrot/users/templates/passwordreset_success.html.jinja2:177
msgid "Your password has been successfully changed!"
msgstr ""

#: karrot/users/templates/signup.html.jinja2:169
#, python-format
msgid "Thank you for signing up to %(site_name)s"
msgstr ""

#: karrot/users/templates/signup.html.jinja2:201
msgid ""
"You can safely ignore this message if it wasn't you who signed up at our "
"service using this email address."
msgstr ""

#: karrot/utils/validators.py:8
#, python-format
msgid "%(value)s is a reserved name"
msgstr ""
<|MERGE_RESOLUTION|>--- conflicted
+++ resolved
@@ -122,11 +122,7 @@
 
 #: karrot/applications/api.py:36 karrot/groups/api.py:52
 #: karrot/invitations/serializers.py:28 karrot/issues/serializers.py:122
-<<<<<<< HEAD
-#: karrot/places/serializers.py:151
-=======
-#: karrot/places/api.py:19 karrot/places/serializers.py:78
->>>>>>> 1788d1d4
+#: karrot/places/serializers.py:152
 msgid "You need to be a group editor"
 msgstr ""
 
@@ -302,43 +298,23 @@
 msgid "You already gave trust to this user"
 msgstr ""
 
-<<<<<<< HEAD
-#: karrot/groups/serializers.py:28
+#: karrot/groups/serializers.py:33
 msgid "Unknown timezone"
 msgstr ""
 
-#: karrot/groups/serializers.py:36
+#: karrot/groups/serializers.py:41
 msgid "Playground"
 msgstr ""
 
-#: karrot/groups/serializers.py:136 karrot/groups/serializers.py:234
+#: karrot/groups/serializers.py:150 karrot/groups/serializers.py:249
 msgid "You cannot manage agreements"
 msgstr ""
 
-#: karrot/groups/serializers.py:138
+#: karrot/groups/serializers.py:152
 msgid "Agreement is not for this group"
 msgstr ""
 
-#: karrot/groups/serializers.py:232
-=======
-#: karrot/groups/serializers.py:35
-msgid "Unknown timezone"
-msgstr ""
-
-#: karrot/groups/serializers.py:43
-msgid "Playground"
-msgstr ""
-
-#: karrot/groups/serializers.py:152 karrot/groups/serializers.py:252
-msgid "You cannot manage agreements"
-msgstr ""
-
-#: karrot/groups/serializers.py:154
-msgid "Agreement is not for this group"
-msgstr ""
-
-#: karrot/groups/serializers.py:250
->>>>>>> 1788d1d4
+#: karrot/groups/serializers.py:247
 msgid "You are not in this group"
 msgstr ""
 
@@ -561,11 +537,7 @@
 msgstr ""
 
 #: karrot/invitations/serializers.py:26 karrot/issues/serializers.py:120
-<<<<<<< HEAD
-#: karrot/offers/serializers.py:91 karrot/places/serializers.py:149
-=======
-#: karrot/offers/serializers.py:91 karrot/places/serializers.py:76
->>>>>>> 1788d1d4
+#: karrot/offers/serializers.py:91 karrot/places/serializers.py:150
 msgid "You are not a member of this group."
 msgstr ""
 
@@ -731,7 +703,6 @@
 "%(site_name)s</a>, or <a href=\"%(mute_url)s\">mute the conversation</a>."
 msgstr ""
 
-<<<<<<< HEAD
 #: karrot/places/place_statuses.py:6
 msgid "Just created"
 msgstr ""
@@ -760,27 +731,16 @@
 msgid "Place"
 msgstr ""
 
-#: karrot/places/serializers.py:156
+#: karrot/places/serializers.py:157
 msgid "Set at least one week in advance"
 msgstr ""
 
-#: karrot/places/serializers.py:159
-=======
-#: karrot/places/serializers.py:83
-msgid "Set at least one week in advance"
-msgstr ""
-
-#: karrot/places/serializers.py:86
->>>>>>> 1788d1d4
+#: karrot/places/serializers.py:160
 #, python-format
 msgid "Do not set more than %(count)s weeks in advance"
 msgstr ""
 
-<<<<<<< HEAD
-#: karrot/places/serializers.py:211
-=======
-#: karrot/places/serializers.py:138
->>>>>>> 1788d1d4
+#: karrot/places/serializers.py:212
 msgid "You are already subscribed to this place"
 msgstr ""
 
