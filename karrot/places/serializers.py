from django.conf import settings
from django.db import transaction
from django.utils.translation import gettext as _
from rest_framework import serializers
from rest_framework.exceptions import PermissionDenied

from karrot.history.models import History, HistoryTypus
from karrot.places.models import Place as PlaceModel, PlaceSubscription, PlaceType
from karrot.utils.misc import find_changed


class PlaceTypeHistorySerializer(serializers.ModelSerializer):
    class Meta:
        model = PlaceType
        fields = '__all__'


class PlaceTypeSerializer(serializers.ModelSerializer):
    updated_message = serializers.CharField(write_only=True, required=False)

    class Meta:
        model = PlaceType
        fields = [
            'id',
            'name',
            'name_is_translatable',
            'icon',
            'status',
            'group',
            "created_at",
            'updated_at',
            'updated_message',
        ]
        read_only_fields = [
            'id',
            'created_at',
            'updated_at',
        ]

    def save(self, **kwargs):
        if not self.instance:
            return super().save(**kwargs)

        updated_message = self.validated_data.pop('updated_message', None)

        place_type = self.instance
        changed_data = find_changed(place_type, self.validated_data)
        self._validated_data = changed_data
        skip_update = len(self.validated_data.keys()) == 0
        if skip_update:
            return self.instance

        before_data = PlaceTypeHistorySerializer(place_type).data
        place_type = super().save(**kwargs)
        after_data = PlaceTypeHistorySerializer(place_type).data

        if before_data != after_data:
            History.objects.create(
                typus=HistoryTypus.PLACE_TYPE_MODIFY,
                group=place_type.group,
                users=[self.context['request'].user],
                payload={k: self.initial_data.get(k)
                         for k in changed_data.keys()},
                before=before_data,
                after=after_data,
                message=updated_message,
            )
        return place_type

    def create(self, validated_data):
        place_type = super().create(validated_data)
        History.objects.create(
            typus=HistoryTypus.PLACE_TYPE_CREATE,
            group=place_type.group,
            users=[self.context['request'].user],
            payload=self.initial_data,
            after=PlaceTypeHistorySerializer(place_type).data,
        )
        return place_type


class PlaceHistorySerializer(serializers.ModelSerializer):
    class Meta:
        model = PlaceModel
        fields = '__all__'


class PlaceSerializer(serializers.ModelSerializer):
    class Meta:
        model = PlaceModel
        fields = [
            'id',
            'name',
            'description',
            'group',
            'address',
            'latitude',
            'longitude',
            'weeks_in_advance',
            'status',
            'is_subscribed',
            'subscribers',
            'place_type',
        ]
        extra_kwargs = {
            'name': {
                'min_length': 3,
            },
            'description': {
                'trim_whitespace': False,
                'max_length': settings.DESCRIPTION_MAX_LENGTH,
            },
        }
        read_only_fields = [
            'id',
            'subscribers',
        ]

<<<<<<< HEAD
    # status = serializers.ChoiceField(
    #     choices=[status.value for status in PlaceStatusOld], default=PlaceModel.DEFAULT_STATUS
    # )
=======
    status = serializers.ChoiceField(choices=PlaceStatus.choices, default=PlaceModel.DEFAULT_STATUS)
>>>>>>> 1788d1d4
    is_subscribed = serializers.SerializerMethodField()

    def get_is_subscribed(self, place) -> bool:
        return any(u == self.context['request'].user for u in place.subscribers.all())

    def save(self, **kwargs):
        return super().save(last_changed_by=self.context['request'].user)

    def create(self, validated_data):
        place = super().create(validated_data)

        # TODO move into receiver
        History.objects.create(
            typus=HistoryTypus.STORE_CREATE,
            group=place.group,
            place=place,
            users=[
                self.context['request'].user,
            ],
            payload=self.initial_data,
            after=PlaceHistorySerializer(place).data,
        )
        place.group.refresh_active_status()
        return place

    def validate_group(self, group):
        if not group.is_member(self.context['request'].user):
            raise PermissionDenied(_('You are not a member of this group.'))
        if not group.is_editor(self.context['request'].user):
            raise PermissionDenied(_('You need to be a group editor'))
        return group

    def validate_weeks_in_advance(self, w):
        if w < 1:
            raise serializers.ValidationError(_('Set at least one week in advance'))
        if w > settings.STORE_MAX_WEEKS_IN_ADVANCE:
            raise serializers.ValidationError(
                _('Do not set more than %(count)s weeks in advance') % {'count': settings.STORE_MAX_WEEKS_IN_ADVANCE}
            )
        return w


class PlaceUpdateSerializer(PlaceSerializer):
    class Meta:
        model = PlaceModel
        fields = PlaceSerializer.Meta.fields
        read_only_fields = PlaceSerializer.Meta.read_only_fields
        extra_kwargs = PlaceSerializer.Meta.extra_kwargs

    def save(self, **kwargs):
        self._validated_data = find_changed(self.instance, self.validated_data)
        skip_update = len(self.validated_data.keys()) == 0
        if skip_update:
            return self.instance
        return super().save(**kwargs)

    @transaction.atomic()
    def update(self, place, validated_data):
        before_data = PlaceHistorySerializer(place).data
        place = super().update(place, validated_data)
        after_data = PlaceHistorySerializer(place).data

        if before_data != after_data:
            History.objects.create(
                typus=HistoryTypus.STORE_MODIFY,
                group=place.group,
                place=place,
                users=[self.context['request'].user],
                payload={k: self.initial_data.get(k)
                         for k in validated_data.keys()},
                before=before_data,
                after=after_data,
            )
        place.group.refresh_active_status()
        return place


class PlaceSubscriptionSerializer(serializers.ModelSerializer):
    class Meta:
        model = PlaceSubscription
        fields = [
            'place',
        ]

    def save(self, **kwargs):
        return super().save(user=self.context['request'].user)

    def validate_place(self, place):
        if place.placesubscription_set.filter(user=self.context['request'].user).exists():
            raise serializers.ValidationError(_('You are already subscribed to this place'))
        return place

    def create(self, validated_data):
        return PlaceSubscription.objects.create(**validated_data)<|MERGE_RESOLUTION|>--- conflicted
+++ resolved
@@ -116,13 +116,10 @@
             'subscribers',
         ]
 
-<<<<<<< HEAD
     # status = serializers.ChoiceField(
     #     choices=[status.value for status in PlaceStatusOld], default=PlaceModel.DEFAULT_STATUS
     # )
-=======
-    status = serializers.ChoiceField(choices=PlaceStatus.choices, default=PlaceModel.DEFAULT_STATUS)
->>>>>>> 1788d1d4
+    # status = serializers.ChoiceField(choices=PlaceStatus.choices, default=PlaceModel.DEFAULT_STATUS)
     is_subscribed = serializers.SerializerMethodField()
 
     def get_is_subscribed(self, place) -> bool:
