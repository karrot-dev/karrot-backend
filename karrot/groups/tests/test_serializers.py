--- conflicted
+++ resolved
@@ -16,11 +16,7 @@
 
     def test_detail(self):
         serializer = GroupDetailSerializer(self.group, context={'request': MockRequest(user=self.members[0])})
-<<<<<<< HEAD
-        self.assertEqual(len(serializer.data.keys()), 24)
-=======
-        self.assertEqual(len(serializer.data.keys()), 22)
->>>>>>> 88a6b06a
+        self.assertEqual(len(serializer.data.keys()), 23)
         self.assertEqual(serializer.data['id'], self.group.id)
         self.assertEqual(serializer.data['name'], self.group.name)
         self.assertEqual(serializer.data['description'], self.group.description)
