--- conflicted
+++ resolved
@@ -67,13 +67,6 @@
 
     yield
 
-<<<<<<< HEAD
-    disconnect_signal(task_scheduled_handler)
-
-
-def pluck(entries, key):
-    return [entry[key] for entry in entries]
-=======
     def sort_key(task):
         return task.eta
 
@@ -82,4 +75,7 @@
             task.execute()
 
     disconnect_signal(task_scheduled_handler)
->>>>>>> 85c0b00a
+
+
+def pluck(entries, key):
+    return [entry[key] for entry in entries]