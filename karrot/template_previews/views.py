import html
import os
import random
import re
from collections import namedtuple

from dateutil.relativedelta import relativedelta
from django.http import HttpResponse, HttpResponseNotFound, HttpResponseBadRequest
from django.template.loader import render_to_string
from django.template.utils import get_app_template_dirs
from django.utils import timezone

import karrot.applications.emails
import karrot.issues.emails
import karrot.conversations.emails
import karrot.invitations.emails
import karrot.users.emails
from config import settings
from karrot.applications.factories import ApplicationFactory
from karrot.applications.models import Application
from karrot.issues.factories import IssueFactory
from karrot.conversations.models import ConversationMessage, Conversation
from karrot.groups.emails import prepare_user_inactive_in_group_email, prepare_group_summary_emails, \
    prepare_group_summary_data, prepare_user_became_editor_email, prepare_user_removal_from_group_email
from karrot.groups.models import Group
from karrot.invitations.models import Invitation
from karrot.offers.emails import prepare_new_offer_notification_email
from karrot.offers.factories import OfferFactory
from karrot.offers.models import Offer
from karrot.activities.emails import prepare_activity_notification_email
from karrot.activities.models import Activity
from karrot.users.factories import VerifiedUserFactory
from karrot.users.models import User
from karrot.utils.tests.fake import faker
from karrot.conversations.emails import prepare_mention_notification

basedir = os.path.abspath(os.path.join(settings.BASE_DIR, 'karrot'))

MockVerificationCode = namedtuple('VerificationCode', ['code'])


def random_user(group=None):
    if group:
        return group.members.order_by('?').first()
<<<<<<< HEAD
    return User.objects.order_by('?').first()
=======
    else:
        return User.objects.order_by('?').first()
>>>>>>> 85c0b00a


def random_group():
    return shuffle_groups().first()


def shuffle_groups():
    return Group.objects.order_by('?')


def random_issue():
    return IssueFactory(group=random_group(), created_by=random_user(), affected_user=random_user())


def random_conversation():
    return Conversation.objects.order_by('?').first()


def random_message():
    conversation = ConversationMessage.objects.order_by('?').first().conversation
    return conversation.messages.exclude_replies().first()


def random_messages():
    conversation = ConversationMessage.objects.order_by('?').first().conversation
    messages = conversation.messages.exclude_replies().all()
    if len(messages) > 5:
        messages = messages[:4]
    return messages


def random_reply():
    return ConversationMessage.objects.only_replies().order_by('?').first()


def pseudo_verification_code():
    return MockVerificationCode(code='0123456789012345678901234567890123456789')


def get_or_create_application():
    application = Application.objects.order_by('?').first()

    if application is None:
        new_user = VerifiedUserFactory()
        group = random_group()
        if group.application_questions == '':
            group.application_questions = faker.text()
            group.save()
        application = ApplicationFactory(
            group=group,
            user=new_user,
        )

    return application


def get_or_create_offer():
    offer = Offer.objects.order_by('?').first()

    if offer is None:
        user = VerifiedUserFactory()
        group = random_group()
        image_path = os.path.join(os.path.dirname(__file__), './offer.jpg')
        offer = OfferFactory(group=group, user=user, images=[image_path])

    return offer


def get_or_create_mention():
    group = random_group()
    author = random_user(group)
    mentioned_user = random_user(group)
    conversation = group.conversation

    # insert a mention into some faker text
    parts = faker.text().split(' ')
    parts.insert(random.randint(0, len(parts)), '@{}'.format(mentioned_user.username))
    content = ' '.join(parts)

    message = conversation.messages.create(author=author, content=content)
    return message.mentions.first()


class Handlers:
    def accountdelete_request(self):
        return karrot.users.emails.prepare_accountdelete_request_email(
            user=random_user(), verification_code=pseudo_verification_code()
        )

    def accountdelete_success(self):
        return karrot.users.emails.prepare_accountdelete_success_email(user=random_user())

    def application_accepted(self):
        application = get_or_create_application()
        return karrot.applications.emails.prepare_application_accepted_email(application)

    def application_declined(self):
        application = get_or_create_application()
        return karrot.applications.emails.prepare_application_declined_email(application)

    def changemail_success(self):
        return karrot.users.emails.prepare_changemail_success_email(user=random_user())

    def conflict_resolution_continued(self):
        issue = random_issue()
        return karrot.issues.emails.prepare_conflict_resolution_continued_email(issue.created_by, issue)

    def conflict_resolution_continued_affected_user(self):
        issue = random_issue()
        return karrot.issues.emails.prepare_conflict_resolution_continued_email_to_affected_user(issue)

    def conversation_message_notification(self):
        return karrot.conversations.emails.prepare_group_conversation_message_notification(
            user=random_user(), message=random_message()
        )

    def emailinvitation(self):
        invitation = Invitation.objects.first()
        if invitation is None:
            invited_by = random_user()
            group = Group.objects.first()
            invitation = Invitation.objects.create(
                group=group, invited_by=invited_by, email='exampleinvitation@foo.com'
            )
        return karrot.invitations.emails.prepare_emailinvitation_email(invitation)

    def new_application(self):
        application = get_or_create_application()
        member = application.group.members.first()
        return karrot.applications.emails.prepare_new_application_notification_email(member, application)

    def new_conflict_resolution(self):
        issue = random_issue()
        return karrot.issues.emails.prepare_new_conflict_resolution_email(issue.created_by, issue)

    def new_conflict_resolution_affected_user(self):
        issue = random_issue()
        return karrot.issues.emails.prepare_new_conflict_resolution_email_to_affected_user(issue)

    def group_summary(self):
        from_date = timezone.now() - relativedelta(days=7)
        to_date = from_date + relativedelta(days=7)

        for group in shuffle_groups():
            context = prepare_group_summary_data(group, from_date, to_date)
            summary_emails = prepare_group_summary_emails(group, context)
            if len(summary_emails) == 0:
                continue

            return summary_emails[0]

        raise Exception(
            'No emails were generated, you need at least one verified user in your db, and some activity data...'
        )

    def changemail_request(self):
        return karrot.users.emails.prepare_changemail_request_email(
            user=random_user(), verification_code=pseudo_verification_code()
        )

    def signup(self):
        return karrot.users.emails.prepare_signup_email(
            user=random_user(), verification_code=pseudo_verification_code()
        )

    def thread_message_notification(self):
        return karrot.conversations.emails.prepare_thread_message_notification(
            user=random_user(), messages=[random_reply()]
        )

    def passwordreset_request(self):
        return karrot.users.emails.prepare_passwordreset_request_email(
            user=random_user(), verification_code=pseudo_verification_code()
        )

    def passwordreset_success(self):
        return karrot.users.emails.prepare_passwordreset_success_email(user=random_user())

    def activity_notification(self):
        group = random_group()
        user = random_user(group)

        activity1 = Activity.objects.order_by('?').first()
        activity2 = Activity.objects.order_by('?').first()
        activity3 = Activity.objects.order_by('?').first()
        activity4 = Activity.objects.order_by('?').first()

        localtime = timezone.localtime()

        return prepare_activity_notification_email(
            user=user,
            group=user.groups.first(),
            tonight_date=localtime,
            tomorrow_date=localtime + relativedelta(days=1),
            tonight_user=[activity1, activity2],
            tonight_empty=[activity3, activity4],
            tonight_not_full=[activity4],
            tomorrow_user=[activity2],
            tomorrow_empty=[activity3],
            tomorrow_not_full=[activity4],
        )

    def user_became_editor(self):
        return prepare_user_became_editor_email(user=random_user(), group=random_group())

    def user_inactive_in_group(self):
        return prepare_user_inactive_in_group_email(user=random_user(), group=random_group())

    def user_removal_from_group(self):
        return prepare_user_removal_from_group_email(user=random_user(), group=random_group())

    def new_offer(self):
        return prepare_new_offer_notification_email(user=random_user(), offer=get_or_create_offer())

    def mention_notification(self):
        return prepare_mention_notification(get_or_create_mention())


handlers = Handlers()


def list_templates(request):
    template_dirs = [str(path) for path in get_app_template_dirs('templates') if re.match(r'.*/karrot/.*', str(path))]

    template_names = set()

    templates = {}

    for directory in template_dirs:
        for directory, dirnames, filenames in os.walk(directory):
            relative_dir = directory[len(basedir) + 1:]
            for filename in filenames:
                if re.match(r'.*\.jinja2$', filename) and not re.match(r'.*\.nopreview\.jinja2$', filename):
                    path = os.path.join(relative_dir, filename)

                    # strip out anything past the first dot for the name
                    name = re.sub(r'\..*$', '', os.path.basename(path))

                    if name != 'template_preview_list':
                        template_names.add(name)

                        formats = []

                        for idx, s in enumerate(['subject', 'text', 'html']):
                            if os.path.isfile('{}.{}.jinja2'.format(os.path.join(directory, name), s)):
                                formats.append(s)
                            elif s == 'text':
                                formats.append('autotext')

                        # only include if some formats were defined (even empty ones would end up with autotext...)
                        if len(formats) > 1:
                            formats.append('raw')

                            templates[name] = {
                                'name': name,
                                'has_handler': name in dir(handlers),
                                'formats': formats,
                            }

    return HttpResponse(
        render_to_string(
            'template_preview_list.jinja2', {'templates': sorted(templates.values(), key=lambda t: t['name'])}
        )
    )


def show_template(request):
    name = request.GET.get('name')
    format = request.GET.get('format', 'html')

    if name is None:
        return HttpResponseBadRequest('must specify template name')

    has_handler = name in dir(handlers)

    if not has_handler:
        return HttpResponseNotFound(
            'Please setup a handler for the <strong>{}</strong> in <strong>{}</strong>'.format(name, __file__)
        )

    email = getattr(handlers, name)()

    if format == 'html':

        html_content = None
        for content, mimetype in email.alternatives:
            if mimetype == 'text/html':
                html_content = content

        if html_content is None:
            return HttpResponseNotFound('{} does not have html content'.format(name))

        return HttpResponse(html_content)

    elif format == 'text' or format == 'autotext':
        return HttpResponse('<pre>{}</pre>'.format(email.body))

    elif format == 'subject':
        return HttpResponse('<pre>{}</pre>'.format(email.subject))

    elif format == 'raw':
        return HttpResponse('<pre>{}</pre>'.format(html.escape(email.message().as_string())))<|MERGE_RESOLUTION|>--- conflicted
+++ resolved
@@ -42,12 +42,7 @@
 def random_user(group=None):
     if group:
         return group.members.order_by('?').first()
-<<<<<<< HEAD
     return User.objects.order_by('?').first()
-=======
-    else:
-        return User.objects.order_by('?').first()
->>>>>>> 85c0b00a
 
 
 def random_group():
