from channels.auth import AuthMiddlewareStack
from channels.routing import ProtocolTypeRouter
from django.conf import settings
from django.core.asgi import get_asgi_application
from django.db.backends.signals import connection_created
from django.dispatch import receiver
from starlette.responses import Response
from starlette.staticfiles import StaticFiles

<<<<<<< HEAD
from karrot.plugins.asgi import PluginAssets
from karrot.utils.asgi_utils import CommunityProxy, AllowedHostsAndFileOriginValidator, cached
from karrot.subscriptions.consumers import WebsocketConsumer, TokenAuthMiddleware
=======
from karrot.subscriptions.consumers import TokenAuthMiddleware, WebsocketConsumer
from karrot.utils.asgi_utils import AllowedHostsAndFileOriginValidator, CommunityProxy, cached
>>>>>>> 03b7e7d1


@receiver(connection_created)
def setup_postgres(connection, **kwargs):
    """Set the statement timeout here, as it's only for web requests"""
    if connection.vendor != "postgresql":
        return

    with connection.cursor() as cursor:
        cursor.execute(f"SET statement_timeout TO {settings.REQUEST_DATABASE_TIMEOUT_MILLISECONDS};")


api_app = get_asgi_application()
api_prefixes = ["/api/", "/docs/", "/api-auth/", "/silk/"]

plugin_assets_app = PluginAssets()
plugin_assets_prefix = settings.PLUGIN_ASSETS_PUBLIC_PREFIX

if settings.DEBUG:
    api_prefixes.append("/_templates")

media_app = StaticFiles(directory=settings.MEDIA_ROOT)

frontend_app = None
static_app = None
community_proxy_app = None

if settings.DEBUG:
    # in DEBUG mode they are served by the main api app via config/urls.py
    api_prefixes += ["/static/", "/_templates"]
else:
    static_app = StaticFiles(directory=settings.STATIC_ROOT)

if settings.FRONTEND_DIR:
    frontend_app = StaticFiles(directory=settings.FRONTEND_DIR, html=True)

if settings.PROXY_DISCOURSE_URL:
    community_proxy_app = CommunityProxy(proxy_url=settings.PROXY_DISCOURSE_URL)

enable_static_cache = not settings.DEBUG

if enable_static_cache:
    media_app = cached(media_app)
    frontend_app = cached(frontend_app)

not_found = Response("not found", status_code=404, media_type="text/plain")


async def http_router(scope, receive, send):
    app = None
<<<<<<< HEAD
    if 'path' in scope:
        path = scope['path']
        if path.startswith(plugin_assets_prefix):
            # putting this one first, so it can be nested inside /api/
            scope['path'] = path[len(plugin_assets_prefix.rstrip('/')):]
            app = plugin_assets_app
        elif any(path.startswith(prefix) for prefix in api_prefixes):
=======
    if "path" in scope:
        path = scope["path"]
        if any(path.startswith(prefix) for prefix in api_prefixes):
>>>>>>> 03b7e7d1
            app = api_app
        elif path.startswith("/media/"):
            scope["path"] = path[len("/media") :]
            app = media_app
        elif static_app and path.startswith("/static/"):
            scope["path"] = path[len("/static") :]
            app = static_app
        elif community_proxy_app and path.startswith("/community_proxy/"):
            app = community_proxy_app
        else:
            app = frontend_app

    if not app:
        app = not_found

    return await app(scope, receive, send)


application = ProtocolTypeRouter(
    {
        "http": http_router,
        "websocket": AllowedHostsAndFileOriginValidator(
            AuthMiddlewareStack(
                TokenAuthMiddleware(
                    WebsocketConsumer.as_asgi(),
                ),
            ),
        ),
    }
)<|MERGE_RESOLUTION|>--- conflicted
+++ resolved
@@ -7,14 +7,9 @@
 from starlette.responses import Response
 from starlette.staticfiles import StaticFiles
 
-<<<<<<< HEAD
 from karrot.plugins.asgi import PluginAssets
-from karrot.utils.asgi_utils import CommunityProxy, AllowedHostsAndFileOriginValidator, cached
-from karrot.subscriptions.consumers import WebsocketConsumer, TokenAuthMiddleware
-=======
 from karrot.subscriptions.consumers import TokenAuthMiddleware, WebsocketConsumer
 from karrot.utils.asgi_utils import AllowedHostsAndFileOriginValidator, CommunityProxy, cached
->>>>>>> 03b7e7d1
 
 
 @receiver(connection_created)
@@ -65,19 +60,13 @@
 
 async def http_router(scope, receive, send):
     app = None
-<<<<<<< HEAD
-    if 'path' in scope:
-        path = scope['path']
+    if "path" in scope:
+        path = scope["path"]
         if path.startswith(plugin_assets_prefix):
             # putting this one first, so it can be nested inside /api/
-            scope['path'] = path[len(plugin_assets_prefix.rstrip('/')):]
+            scope["path"] = path[len(plugin_assets_prefix.rstrip("/")) :]
             app = plugin_assets_app
         elif any(path.startswith(prefix) for prefix in api_prefixes):
-=======
-    if "path" in scope:
-        path = scope["path"]
-        if any(path.startswith(prefix) for prefix in api_prefixes):
->>>>>>> 03b7e7d1
             app = api_app
         elif path.startswith("/media/"):
             scope["path"] = path[len("/media") :]
