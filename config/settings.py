"""
Django settings for Karrot.

For more information on this file, see
https://docs.djangoproject.com/en/dev/topics/settings/

For the full list of settings and their values, see
https://docs.djangoproject.com/en/dev/ref/settings/
"""
# Build paths inside the project like this: os.path.join(BASE_DIR, ...)
import os
import re

import orjson
import redis
import sentry_sdk
from dotenv import load_dotenv
from PIL import Image
from sentry_sdk.integrations.django import DjangoIntegration
from sentry_sdk.integrations.redis import RedisIntegration

from config.options import get_options
<<<<<<< HEAD
from karrot.plugins.backend import load_backend_plugins
from karrot.plugins.utils import normalize_plugin_dirs
=======
from karrot.groups import themes
>>>>>>> 03b7e7d1

load_dotenv()

options = get_options()

BASE_DIR = os.path.dirname(os.path.dirname(os.path.abspath(__file__)))

# Karrot constants

MODE = options["MODE"]

if MODE not in (
    "dev",
    "prod",
):
    raise Exception(f"MODE must be one of dev|prod, not {MODE}")

is_dev = MODE == "dev"

DEBUG = is_dev

PLUGIN_DIRS = normalize_plugin_dirs(options['PLUGIN_DIRS'])
PLUGIN_ASSETS_PUBLIC_PREFIX = '/api/plugins/assets/'

BACKEND_PLUGINS = load_backend_plugins(PLUGIN_DIRS)

USE_DEPRECATED_PYTZ = True

# Generic
DESCRIPTION_MAX_LENGTH = 100000
NAME_MAX_LENGTH = 80
# Names that shouldn't be used by groups or users because they are either confusing or unspecific
# Values are case-insensitive
RESERVED_NAMES = (
    "karrot",
    "foodsaving",
    "foodsharing",
)

# Users
# Verification codes:
# Time until a verification code expires
EMAIL_VERIFICATION_TIME_LIMIT_HOURS = 7 * 24
PASSWORD_RESET_TIME_LIMIT_MINUTES = 180
ACCOUNT_DELETE_TIME_LIMIT_MINUTES = 180

USERNAME_RE = re.compile(r"[a-zA-Z0-9_\-.]+")
USERNAME_MENTION_RE = re.compile(r"@([a-zA-Z0-9_\-.]+)")

# Groups
GROUP_EDITOR_TRUST_MAX_THRESHOLD = 3
# For marking groups inactive
NUMBER_OF_DAYS_UNTIL_GROUP_INACTIVE = 14
# For marking users inactive
NUMBER_OF_DAYS_UNTIL_INACTIVE_IN_GROUP = 30
# For removing inactive users from groups
NUMBER_OF_INACTIVE_MONTHS_UNTIL_REMOVAL_FROM_GROUP_NOTIFICATION = 6
NUMBER_OF_DAYS_AFTER_REMOVAL_NOTIFICATION_WE_ACTUALLY_REMOVE_THEM = 7
# set group theme
GROUP_THEME_DEFAULT = themes.GroupTheme.FOODSAVING

# Places
STORE_MAX_WEEKS_IN_ADVANCE = 52

# Activities
FEEDBACK_POSSIBLE_DAYS = 30
ACTIVITY_DUE_SOON_HOURS = 6
ACTIVITY_REMINDER_HOURS = 3
ACTIVITY_LEAVE_LATE_HOURS = 24

# Conversations
MESSAGE_EDIT_DAYS = 2
CONVERSATION_CLOSED_DAYS = 7

# Issues
VOTING_DURATION_DAYS = 7
VOTING_DUE_SOON_HOURS = 12

KARROT_LOGO = options["SITE_LOGO"]

ASGI_APPLICATION = "config.asgi_app.application"

DEFAULT_AUTO_FIELD = "django.db.models.AutoField"

# Django configuration
INSTALLED_APPS = (
    # Should be loaded first
    "daphne",
    "channels",
    # core Django
    "django.contrib.admin",
    "django.contrib.admindocs",
    "django.contrib.auth",
    "django.contrib.contenttypes",
    "django.contrib.sessions",
    "django.contrib.staticfiles",
    "django.contrib.messages",
    "django.contrib.postgres",
    # Application
    "karrot",
    # can exclude the extensions if in an environment where the db user
    # does not have permission to install extensions
    # in that case you need to install them using another mechanism
<<<<<<< HEAD
    *(() if os.environ.get(
        'EXCLUDE_EXTENSION_MIGRATIONS',
    ) else ('karrot.dbextensions',)),
    'karrot.applications.ApplicationsConfig',
    'karrot.base.BaseConfig',
    'karrot.bootstrap.BootstrapConfig',
    'karrot.community_feed.CommunityFeedConfig',
    'karrot.issues.IssuesConfig',
    'karrot.userauth.UserAuthConfig',
    'karrot.subscriptions.SubscriptionsConfig',
    'karrot.users.UsersConfig',
    'karrot.conversations.ConversationsConfig',
    'karrot.history.HistoryConfig',
    'karrot.groups.GroupsConfig',
    'karrot.places.PlacesConfig',
    'karrot.plugins.PluginsConfig',
    'karrot.unsubscribe',
    'karrot.offers.OffersConfig',
    'karrot.activities.ActivitiesConfig',
    'karrot.invitations.InvitationsConfig',
    'karrot.template_previews',
    'karrot.webhooks.WebhooksConfig',
    'karrot.notifications.NotificationsConfig',
    'karrot.agreements.AgreementsConfig',
    'karrot.stats',
    'karrot.status.StatusConfig',
    'karrot.utils',

    *BACKEND_PLUGINS,

=======
    *(
        ()
        if os.environ.get(
            "EXCLUDE_EXTENSION_MIGRATIONS",
        )
        else ("karrot.dbextensions",)
    ),
    "karrot.applications.ApplicationsConfig",
    "karrot.base.BaseConfig",
    "karrot.bootstrap.BootstrapConfig",
    "karrot.community_feed.CommunityFeedConfig",
    "karrot.issues.IssuesConfig",
    "karrot.userauth.UserAuthConfig",
    "karrot.subscriptions.SubscriptionsConfig",
    "karrot.users.UsersConfig",
    "karrot.conversations.ConversationsConfig",
    "karrot.history.HistoryConfig",
    "karrot.groups.GroupsConfig",
    "karrot.places.PlacesConfig",
    "karrot.unsubscribe",
    "karrot.offers.OffersConfig",
    "karrot.activities.ActivitiesConfig",
    "karrot.invitations.InvitationsConfig",
    "karrot.template_previews",
    "karrot.webhooks.WebhooksConfig",
    "karrot.notifications.NotificationsConfig",
    "karrot.agreements.AgreementsConfig",
    "karrot.stats",
    "karrot.status.StatusConfig",
    "karrot.utils",
>>>>>>> 03b7e7d1
    # Django packages
    "django_extensions",
    "corsheaders",
    "rest_framework",
    "rest_framework.authtoken",
    "drf_spectacular",
    "drf_spectacular_sidecar",
    "anymail",
    "timezone_field",
    "django_jinja",
    "versatileimagefield",
    "huey.contrib.djhuey",
    "silk",
    "django_watchfiles",
)

REST_FRAMEWORK = {
    "DEFAULT_PERMISSION_CLASSES": ("rest_framework.permissions.AllowAny",),
    "DEFAULT_RENDERER_CLASSES": ("drf_orjson_renderer.renderers.ORJSONRenderer",),
    "DEFAULT_AUTHENTICATION_CLASSES": (
        "rest_framework.authentication.SessionAuthentication",
        "rest_framework.authentication.TokenAuthentication",
    ),
    "EXCEPTION_HANDLER": "karrot.utils.misc.custom_exception_handler",
    "DEFAULT_SCHEMA_CLASS": "drf_spectacular.openapi.AutoSchema",
    "ORJSON_RENDERER_OPTIONS": (orjson.OPT_NON_STR_KEYS,),
}

SPECTACULAR_SETTINGS = {
    "TITLE": "Karrot API",
    "DESCRIPTION": """
Welcome to our API documentation!

Check out our code on [GitHub](https://github.com/karrot-dev/karrot-frontend)
or talk with us in our [Karrot Team & Feedback](https://karrot.world/#/groupPreview/191) group on Karrot
or in our [Matrix chat room](https://chat.karrot.world)!
    """,
    "VERSION": "0.1",
    # hide all the auth options
    # we add a link to drf auth in custom-auth.html
    "AUTHENTICATION_WHITELIST": [],
    "SCHEMA_PATH_PREFIX": "/api/",
    "SWAGGER_UI_DIST": "SIDECAR",
    "SWAGGER_UI_FAVICON_HREF": "SIDECAR",
    "REDOC_DIST": "SIDECAR",
    "SWAGGER_UI_SETTINGS": {
        "deepLinking": True,
        "defaultModelsExpandDepth": 0,
        "docExpansion": "none",
    },
    "ENUM_NAME_OVERRIDES": {
        "GroupStatusEnum": "karrot.groups.models.GroupStatus.choices",
    },
}

MIDDLEWARE = (
    "silk.middleware.SilkyMiddleware",
    "karrot.utils.influxdb_middleware.InfluxDBRequestMiddleware",
    "django.contrib.sessions.middleware.SessionMiddleware",
    "corsheaders.middleware.CorsMiddleware",
    "django.middleware.csrf.CsrfViewMiddleware",
    "django.contrib.auth.middleware.AuthenticationMiddleware",
    "django.contrib.messages.middleware.MessageMiddleware",
    "django.middleware.locale.LocaleMiddleware",
    "django.middleware.clickjacking.XFrameOptionsMiddleware",
    "django.middleware.security.SecurityMiddleware",
    "django.middleware.common.CommonMiddleware",
    "karrot.utils.extend_session_middleware.ExtendSessionMiddleware",
)

ROOT_URLCONF = "config.urls"

TEMPLATES = [
    {
        "BACKEND": "django_jinja.backend.Jinja2",
        "APP_DIRS": True,
        "OPTIONS": {
            "match_extension": ".jinja2",
            "extensions": [
                "jinja2.ext.i18n",
            ],
            "autoescape": True,
            "environment": "karrot.utils.email_utils.jinja2_environment",
        },
    },
    {
        "BACKEND": "django.template.backends.django.DjangoTemplates",
        "DIRS": [],
        "APP_DIRS": True,
        "OPTIONS": {
            "context_processors": [
                "django.contrib.auth.context_processors.auth",
                "django.template.context_processors.debug",
                "django.template.context_processors.i18n",
                "django.template.context_processors.media",
                "django.template.context_processors.static",
                "django.template.context_processors.tz",
                "django.template.context_processors.request",
                "django.contrib.messages.context_processors.messages",
            ],
        },
    },
]

DATABASES = {
    "default": {
        "ENGINE": "django.db.backends.postgresql",
        "NAME": options["DATABASE_NAME"],
        "USER": options["DATABASE_USER"],
        "PASSWORD": options["DATABASE_PASSWORD"],
        "HOST": options["DATABASE_HOST"],
        "PORT": options["DATABASE_PORT"],
        "CONN_MAX_AGE": int(options["DATABASE_CONN_MAX_AGE"]),
    }
}

REQUEST_DATABASE_TIMEOUT_MILLISECONDS = int(options["REQUEST_DATABASE_TIMEOUT_SECONDS"]) * 1000

LOGGING = {
    "version": 1,
    "disable_existing_loggers": False,
    "handlers": {
        "console": {
            "class": "logging.StreamHandler",
        },
    },
    "root": {
        "handlers": ["console"],
        "level": "INFO",
    },
}

REDIS_HOST = options["REDIS_HOST"]
REDIS_PORT = options["REDIS_PORT"]
REDIS_SOCKET = options["REDIS_SOCKET"]

REDIS_DB = options["REDIS_DB"]

if REDIS_SOCKET:
    REDIS_URL = f"unix://{REDIS_SOCKET}?db={REDIS_DB}"
else:
    REDIS_URL = f"redis://{REDIS_HOST}:{REDIS_PORT}/{REDIS_DB}"

CACHES = {
    "default": {
        "BACKEND": "django_redis.cache.RedisCache",
        "LOCATION": REDIS_URL,
        "OPTIONS": {
            "CLIENT_CLASS": "django_redis.client.DefaultClient",
            # Will use HiredisParser if hiredis available
            "PARSER_CLASS": "redis.connection.DefaultParser",
        },
    }
}

SESSION_ENGINE = "django.contrib.sessions.backends.cache"
SESSION_CACHE_ALIAS = "default"

EMAIL_REPLY_DOMAIN = options["EMAIL_REPLY_DOMAIN"]

EMAIL_BACKEND_NAME = options["EMAIL_BACKEND"]

ANYMAIL = {}

# it's valid to use postal just for incoming email, so still set this if present
if options["POSTAL_WEBHOOK_KEY"]:
    ANYMAIL["POSTAL_WEBHOOK_KEY"] = options["POSTAL_WEBHOOK_KEY"]

if EMAIL_BACKEND_NAME == "postal":
    EMAIL_BACKEND = "anymail.backends.postal.EmailBackend"
    ANYMAIL["POSTAL_API_URL"] = options["POSTAL_API_URL"]
    ANYMAIL["POSTAL_API_KEY"] = options["POSTAL_API_KEY"]
elif EMAIL_BACKEND_NAME == "smtp":
    EMAIL_BACKEND = "django.core.mail.backends.smtp.EmailBackend"
    EMAIL_HOST = options["SMTP_HOST"]
    if options["SMTP_PORT"]:
        EMAIL_PORT = int(options["SMTP_PORT"])
    EMAIL_HOST_USER = options["SMTP_USER"]
    EMAIL_HOST_PASSWORD = options["SMTP_PASSWORD"]
    if options["SMTP_USE_TLS"]:
        EMAIL_USE_TLS = True if options["SMTP_USE_TLS"] == "true" else False
    if options["SMTP_USE_SSL"]:
        EMAIL_USE_SSL = True if options["SMTP_USE_SSL"] == "true" else False
    EMAIL_SSL_KEYFILE = options["SMTP_SSL_KEYFILE"]
    EMAIL_SSL_CERTFILE = options["SMTP_SSL_CERTFILE"]
else:  # console is default anyway
    EMAIL_BACKEND = "django.core.mail.backends.console.EmailBackend"

PASSWORD_HASHERS = [
    "django.contrib.auth.hashers.Argon2PasswordHasher",
    "django.contrib.auth.hashers.PBKDF2PasswordHasher",
    "django.contrib.auth.hashers.PBKDF2SHA1PasswordHasher",
    "django.contrib.auth.hashers.BCryptSHA256PasswordHasher",
    "django.contrib.auth.hashers.BCryptPasswordHasher",
]

PREVIEW_SIZE = 1600
THUMBNAIL_SIZE = 200

# Monkeypatch to fix https://github.com/respondcreate/django-versatileimagefield/issues/203
Image.ANTIALIAS = Image.Resampling.LANCZOS

VERSATILEIMAGEFIELD_SETTINGS = {
    # need to always create them on save
    "create_images_on_demand": False,
}

VERSATILEIMAGE_PREVIEW = f"thumbnail__{PREVIEW_SIZE}x{PREVIEW_SIZE}"
VERSATILEIMAGE_THUMBNAIL = f"thumbnail__{THUMBNAIL_SIZE}x{THUMBNAIL_SIZE}"

VERSATILEIMAGEFIELD_RENDITION_KEY_SETS = {
    "user_profile": [
        ("full_size", "url"),
        ("600", "thumbnail__600x600"),
        ("thumbnail", VERSATILEIMAGE_THUMBNAIL),
    ],
    "group_logo": [
        ("full_size", "url"),
        ("600", "thumbnail__600x600"),
        ("200", VERSATILEIMAGE_THUMBNAIL),
        ("thumbnail", VERSATILEIMAGE_THUMBNAIL),
    ],
    "offer_image": [
        ("full_size", "url"),
        ("preview", VERSATILEIMAGE_PREVIEW),
        ("thumbnail", VERSATILEIMAGE_THUMBNAIL),
        ("600", "thumbnail__600x600"),
    ],
    "conversation_message_image": [
        ("full_size", "url"),
        ("200", "thumbnail__200x200"),
        ("600", "thumbnail__600x600"),
    ],
    "activity_banner_image": [
        ("full_size", "url"),
        ("preview", VERSATILEIMAGE_PREVIEW),
    ],
}

# Silk profiler configuration
# User must login
SILKY_AUTHENTICATION = True
# User must have is_staff = True
SILKY_AUTHORISATION = True
# for now, log only requests that have recording enabled
SILKY_INTERCEPT_FUNC = lambda request: "silky_record_requests" in request.COOKIES  # noqa: E731

# silk profiling
SILKY_PYTHON_PROFILER = True
SILKY_PYTHON_PROFILER_FUNC = lambda request: "silky_record_requests" in request.COOKIES  # noqa: E731

# Internationalization
# https://docs.djangoproject.com/en/dev/topics/i18n/

LANGUAGE_CODE = "en-us"

TIME_ZONE = "UTC"

USE_I18N = True

USE_TZ = True

STATIC_URL = "/static/"

CORS_ORIGIN_WHITELIST = []
# Allow all request origins. Will still require valid CSRF token and session information for modification but allows
# e.g. including the docs from any location
CORS_ORIGIN_ALLOW_ALL = True
CORS_ALLOW_CREDENTIALS = True

if DEBUG:
    # this is primarily to enable the /_templates pages to work properly
    X_FRAME_OPTIONS = "SAMEORIGIN"

SESSION_COOKIE_HTTPONLY = True
SESSION_COOKIE_SECURE = True

AUTH_USER_MODEL = "users.User"

LOGIN_URL = "/api-auth/login/"
LOGOUT_URL = "/api-auth/logout/"

SILENCED_SYSTEM_CHECKS = [
    "urls.W005",  # we don't need to reverse backend URLs
]

CHANNEL_LAYERS = {
    "default": {
        "BACKEND": "channels_redis.pubsub.RedisPubSubChannelLayer",
        "CONFIG": {
            "hosts": [REDIS_URL],
        },
    },
}

FRONTEND_DIR = options["FRONTEND_DIR"]

PROXY_DISCOURSE_URL = options["PROXY_DISCOURSE_URL"]

DEFAULT_FROM_EMAIL = options["EMAIL_FROM"]
HOSTNAME = options["SITE_URL"]
SITE_NAME = options["SITE_NAME"]
MEDIA_ROOT = options["FILE_UPLOAD_DIR"]

if options["FILE_UPLOAD_TEMP_DIR"]:
    FILE_UPLOAD_TEMP_DIR = options["FILE_UPLOAD_TEMP_DIR"]


def parse_max_file_size(size: str):
    """Parses things like 10m, 34k, etc. returns size in bytes"""
    m = re.match(r"^([0-9]+)(k|m|g)?$", size.lower())
    if not m:
        raise ValueError("file size must be a number with optional unit (k, m, or g)")
    number = int(m.group(1))
    unit = m.group(2)
    if unit == "k":
        number *= 1024
    if unit == "m":
        number *= 1024 * 1024
    if unit == "g":
        number *= 1024 * 1024 * 1024

    return number


FILE_UPLOAD_MAX_SIZE = parse_max_file_size(options["FILE_UPLOAD_MAX_SIZE"])
FILE_UPLOAD_USE_ACCEL_REDIRECT = options["FILE_UPLOAD_USE_ACCEL_REDIRECT"] == "true"

if is_dev:
    # in prod daphne (and I guess uvicorn) handle this
    # but if using https during local dev we need this
    SECURE_PROXY_SSL_HEADER = ("HTTP_X_FORWARDED_PROTO", "https")

if options["FILE_UPLOAD_PERMISSIONS"]:
    FILE_UPLOAD_PERMISSIONS = int(options["FILE_UPLOAD_PERMISSIONS"], 8)  # e.g. 0o640

if options["FILE_UPLOAD_DIRECTORY_PERMISSIONS"]:
    FILE_UPLOAD_DIRECTORY_PERMISSIONS = int(options["FILE_UPLOAD_DIRECTORY_PERMISSIONS"], 8)  # e.g. 0o750

STATIC_ROOT = os.path.join(BASE_DIR, "karrot", "static")
MEDIA_URL = "/media/"

ALLOWED_HOSTS = [s.strip() for s in options["ALLOWED_HOSTS"].split(",")] if options["ALLOWED_HOSTS"] else []
CSRF_TRUSTED_ORIGINS = (
    [s.strip() for s in options["CSRF_TRUSTED_ORIGINS"].split(",")] if options["CSRF_TRUSTED_ORIGINS"] else []
)

INFLUXDB_HOST = options["INFLUXDB_HOST"]

INFLUXDB_DISABLED = not INFLUXDB_HOST

INFLUXDB_HOST = INFLUXDB_HOST
INFLUXDB_PORT = options["INFLUXDB_PORT"]
INFLUXDB_USER = options["INFLUXDB_USER"]
INFLUXDB_PASSWORD = options["INFLUXDB_PASSWORD"]
INFLUXDB_DATABASE = options["INFLUXDB_NAME"]
INFLUXDB_TIMEOUT = 5
INFLUXDB_USE_THREADING = True

SENTRY_DSN = options["SENTRY_DSN"]
SENTRY_ENVIRONMENT = options["SENTRY_ENVIRONMENT"]
SENTRY_CLIENT_DSN = options["SENTRY_CLIENT_DSN"]
SENTRY_RELEASE = options["SENTRY_RELEASE"]

if SENTRY_DSN:
    sentry_sdk.init(
        dsn=SENTRY_DSN,
        integrations=[DjangoIntegration(), RedisIntegration()],
        traces_sample_rate=0.1,
        send_default_pii=False,
        release=SENTRY_RELEASE,
        environment=SENTRY_ENVIRONMENT,
    )

SECRET_KEY = options["SECRET_KEY"]

VAPID_PUBLIC_KEY = options["VAPID_PUBLIC_KEY"]
VAPID_PRIVATE_KEY = options["VAPID_PRIVATE_KEY"]
VAPID_ADMIN_EMAIL = options["VAPID_ADMIN_EMAIL"]

ADMIN_CHAT_WEBHOOK = options["ADMIN_CHAT_WEBHOOK"]

WORKER_IMMEDIATE = options["WORKER_IMMEDIATE"] == "true"
WORKER_COUNT = int(options["WORKER_COUNT"])

if WORKER_IMMEDIATE:
    HUEY = {
        "immediate": True,
    }
else:
    pool = redis.ConnectionPool.from_url(REDIS_URL)
    HUEY = {
        "immediate": False,
        "connection": {
            "connection_pool": pool,
        },
        "consumer": {
            "workers": WORKER_COUNT,
            "worker_type": "thread",
        },
    }

GEOIP_PATH = options["GEOIP_PATH"]

# binding options if running server
# listen on file descriptor
LISTEN_FD = options["LISTEN_FD"]

# listen on host and port
LISTEN_HOST = options["LISTEN_HOST"]
LISTEN_PORT = options["LISTEN_PORT"]

# listen on unix socket
LISTEN_SOCKET = options["LISTEN_SOCKET"]

LISTEN_SERVER = options["LISTEN_SERVER"]

# how many workers (gunicorn/uvicorn)
LISTEN_CONCURRENCY = int(options["LISTEN_CONCURRENCY"])

# twisted endpoint (for daphne)
LISTEN_ENDPOINT = options["LISTEN_ENDPOINT"]

REQUEST_TIMEOUT_SECONDS = int(options["REQUEST_TIMEOUT_SECONDS"])

# forum settings

if options["FORUM_BANNER_TOPIC_ID"]:
    FORUM_BANNER_TOPIC_ID = int(options["FORUM_BANNER_TOPIC_ID"])

FORUM_DISCUSSIONS_FEED = options["FORUM_DISCUSSIONS_FEED"]

# If you have the email_reply_trimmer_service running, set this to 'http://localhost:4567/trim' (or similar)
# https://github.com/karrot-dev/email_reply_trimmer_service
EMAIL_REPLY_TRIMMER_URL = options["EMAIL_REPLY_TRIMMER_URL"]

SHELL_PLUS_IMPORTS = [
    "from karrot.utils.shell_utils import *",
]

# NB: Keep this as the last line, and keep
# local_settings.py out of version control
try:
    from .local_settings import *  # noqa
except ImportError:
    pass<|MERGE_RESOLUTION|>--- conflicted
+++ resolved
@@ -20,12 +20,9 @@
 from sentry_sdk.integrations.redis import RedisIntegration
 
 from config.options import get_options
-<<<<<<< HEAD
+from karrot.groups import themes
 from karrot.plugins.backend import load_backend_plugins
 from karrot.plugins.utils import normalize_plugin_dirs
-=======
-from karrot.groups import themes
->>>>>>> 03b7e7d1
 
 load_dotenv()
 
@@ -47,8 +44,8 @@
 
 DEBUG = is_dev
 
-PLUGIN_DIRS = normalize_plugin_dirs(options['PLUGIN_DIRS'])
-PLUGIN_ASSETS_PUBLIC_PREFIX = '/api/plugins/assets/'
+PLUGIN_DIRS = normalize_plugin_dirs(options["PLUGIN_DIRS"])
+PLUGIN_ASSETS_PUBLIC_PREFIX = "/api/plugins/assets/"
 
 BACKEND_PLUGINS = load_backend_plugins(PLUGIN_DIRS)
 
@@ -129,38 +126,6 @@
     # can exclude the extensions if in an environment where the db user
     # does not have permission to install extensions
     # in that case you need to install them using another mechanism
-<<<<<<< HEAD
-    *(() if os.environ.get(
-        'EXCLUDE_EXTENSION_MIGRATIONS',
-    ) else ('karrot.dbextensions',)),
-    'karrot.applications.ApplicationsConfig',
-    'karrot.base.BaseConfig',
-    'karrot.bootstrap.BootstrapConfig',
-    'karrot.community_feed.CommunityFeedConfig',
-    'karrot.issues.IssuesConfig',
-    'karrot.userauth.UserAuthConfig',
-    'karrot.subscriptions.SubscriptionsConfig',
-    'karrot.users.UsersConfig',
-    'karrot.conversations.ConversationsConfig',
-    'karrot.history.HistoryConfig',
-    'karrot.groups.GroupsConfig',
-    'karrot.places.PlacesConfig',
-    'karrot.plugins.PluginsConfig',
-    'karrot.unsubscribe',
-    'karrot.offers.OffersConfig',
-    'karrot.activities.ActivitiesConfig',
-    'karrot.invitations.InvitationsConfig',
-    'karrot.template_previews',
-    'karrot.webhooks.WebhooksConfig',
-    'karrot.notifications.NotificationsConfig',
-    'karrot.agreements.AgreementsConfig',
-    'karrot.stats',
-    'karrot.status.StatusConfig',
-    'karrot.utils',
-
-    *BACKEND_PLUGINS,
-
-=======
     *(
         ()
         if os.environ.get(
@@ -180,6 +145,7 @@
     "karrot.history.HistoryConfig",
     "karrot.groups.GroupsConfig",
     "karrot.places.PlacesConfig",
+    "karrot.plugins.PluginsConfig",
     "karrot.unsubscribe",
     "karrot.offers.OffersConfig",
     "karrot.activities.ActivitiesConfig",
@@ -191,7 +157,7 @@
     "karrot.stats",
     "karrot.status.StatusConfig",
     "karrot.utils",
->>>>>>> 03b7e7d1
+    *BACKEND_PLUGINS,
     # Django packages
     "django_extensions",
     "corsheaders",
