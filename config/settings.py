--- conflicted
+++ resolved
@@ -484,57 +484,10 @@
 # https://github.com/yunity/email_reply_trimmer_service
 EMAIL_REPLY_TRIMMER_URL = options['EMAIL_REPLY_TRIMMER_URL']
 
-<<<<<<< HEAD
-if MODE == 'prod':
-    LOGGING = {
-        'version': 1,
-        'disable_existing_loggers': False,
-        'formatters': {
-            'verbose': {
-                'format': '%(levelname)s %(asctime)s %(module)s '
-                          '%(process)d %(thread)d %(message)s'
-            },
-        },
-        'handlers': {
-            'sentry': {
-                'level': 'WARNING',
-                'class': 'raven.contrib.django.raven_compat.handlers.SentryHandler',
-            },
-            'console': {
-                'level': 'WARNING',
-                'class': 'logging.StreamHandler',
-                'formatter': 'verbose'
-            }
-
-        },
-        'loggers': {
-            'raven': {
-                'level': 'WARNING',
-                'handlers': ['console'],
-                'propagate': False,
-            },
-            'sentry.errors': {
-                'level': 'WARNING',
-                'handlers': ['console'],
-                'propagate': False,
-            },
-            'django': {  # Disable django admin email logging by overriding
-                'level': 'ERROR',
-                'handlers': ['sentry'],
-            },
-        },
-        'root': {  # log everything unconfigured as error
-            'level': 'ERROR',
-            'handlers': ['sentry'],
-        },
-    }
-
 SHELL_PLUS_IMPORTS = [
     'from karrot.utils.shell_utils import *'
 ]
 
-=======
->>>>>>> 7004fe01
 # NB: Keep this as the last line, and keep
 # local_settings.py out of version control
 try:
